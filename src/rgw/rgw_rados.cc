#include <errno.h>
#include <stdlib.h>
#include <sys/types.h>

#include "common/ceph_json.h"

#include "common/errno.h"
#include "common/Formatter.h"
#include "common/Throttle.h"

#include "rgw_rados.h"
#include "rgw_cache.h"
#include "rgw_acl.h"
#include "rgw_acl_s3.h" /* for dumping s3policy in debug log */
#include "rgw_metadata.h"
#include "rgw_bucket.h"

#include "cls/rgw/cls_rgw_types.h"
#include "cls/rgw/cls_rgw_client.h"
#include "cls/refcount/cls_refcount_client.h"
#include "cls/version/cls_version_client.h"
#include "cls/log/cls_log_client.h"
#include "cls/statelog/cls_statelog_client.h"
#include "cls/lock/cls_lock_client.h"

#include "rgw_tools.h"

#include "common/Clock.h"

#include "include/rados/librados.hpp"
using namespace librados;

#include <string>
#include <iostream>
#include <vector>
#include <list>
#include <map>
#include "auth/Crypto.h" // get_random_bytes()

#include "rgw_log.h"

#include "rgw_gc.h"

#define dout_subsys ceph_subsys_rgw

using namespace std;

static RGWCache<RGWRados> cached_rados_provider;
static RGWRados rados_provider;

static string notify_oid_prefix = "notify";
static string *notify_oids = NULL;
static string shadow_ns = "shadow";
static string dir_oid_prefix = ".dir.";
static string default_storage_pool = ".rgw.buckets";
static string avail_pools = ".pools.avail";

static string zone_info_oid_prefix = "zone_info.";
static string region_info_oid_prefix = "region_info.";

static string default_region_info_oid = "default.region";
static string region_map_oid = "region_map";
static string log_lock_name = "rgw_log_lock";

static RGWObjCategory main_category = RGW_OBJ_CATEGORY_MAIN;

#define RGW_USAGE_OBJ_PREFIX "usage."

#define RGW_DEFAULT_ZONE_ROOT_POOL ".rgw.root"
#define RGW_DEFAULT_REGION_ROOT_POOL ".rgw.root"

#define RGW_STATELOG_OBJ_PREFIX "statelog."


#define dout_subsys ceph_subsys_rgw

void RGWDefaultRegionInfo::dump(Formatter *f) const {
  encode_json("default_region", default_region, f);
}

void RGWDefaultRegionInfo::decode_json(JSONObj *obj) {
  JSONDecoder::decode_json("default_region", default_region, obj);
}

string RGWRegion::get_pool_name(CephContext *cct)
{
  string pool_name = cct->_conf->rgw_region_root_pool;
  if (pool_name.empty()) {
    pool_name = RGW_DEFAULT_REGION_ROOT_POOL;
  }
  return pool_name;
}

int RGWRegion::read_default(RGWDefaultRegionInfo& default_info)
{
  string pool_name = get_pool_name(cct);

  string oid = cct->_conf->rgw_default_region_info_oid;
  if (oid.empty()) {
    oid = default_region_info_oid;
  }

  rgw_bucket pool(pool_name.c_str());
  bufferlist bl;
  int ret = rgw_get_system_obj(store, NULL, pool, oid, bl, NULL, NULL);
  if (ret < 0)
    return ret;

  try {
    bufferlist::iterator iter = bl.begin();
    ::decode(default_info, iter);
  } catch (buffer::error& err) {
    derr << "error decoding data from " << pool << ":" << oid << dendl;
    return -EIO;
  }

  name = default_info.default_region;

  return 0;
}

int RGWRegion::set_as_default()
{
  string pool_name = get_pool_name(cct);

  string oid = cct->_conf->rgw_default_region_info_oid;
  if (oid.empty()) {
    oid = default_region_info_oid;
  }

  rgw_bucket pool(pool_name.c_str());
  bufferlist bl;

  RGWDefaultRegionInfo default_info;
  default_info.default_region = name;

  ::encode(default_info, bl);

  int ret = rgw_put_system_obj(store, pool, oid, bl.c_str(), bl.length(), false, NULL, 0, NULL);
  if (ret < 0)
    return ret;

  return 0;
}

int RGWRegion::init(CephContext *_cct, RGWRados *_store, bool setup_region)
{
  cct = _cct;
  store = _store;

  if (!setup_region)
    return 0;

  string region_name = cct->_conf->rgw_region;

  if (region_name.empty()) {
    RGWDefaultRegionInfo default_info;
    int r = read_default(default_info);
    if (r == -ENOENT) {
      r = create_default();
      if (r == -EEXIST) { /* we may have raced with another region creation,
                             make sure we can read the region info and continue
                             as usual to make sure region creation is complete */
        ldout(cct, 0) << "create_default() returned -EEXIST, we raced with another region creation" << dendl;
        r = read_info(name);
      }
      if (r < 0)
        return r;
      r = set_as_default(); /* set this as default even if we weren't the creators */
      if (r < 0)
        return r;
      /*Re attempt to read region info from newly created default region */
      r = read_default(default_info);
      if (r < 0)
	return r;
    } else if (r < 0) {
      lderr(cct) << "failed reading default region info: " << cpp_strerror(-r) << dendl;
      return r;
    }
    region_name = default_info.default_region;
  }

  return read_info(region_name);
}

int RGWRegion::read_info(const string& region_name)
{
  string pool_name = get_pool_name(cct);
  rgw_bucket pool(pool_name.c_str());
  bufferlist bl;

  name = region_name;

  string oid = region_info_oid_prefix + name;

  int ret = rgw_get_system_obj(store, NULL, pool, oid, bl, NULL, NULL);
  if (ret < 0) {
    lderr(cct) << "failed reading region info from " << pool << ":" << oid << ": " << cpp_strerror(-ret) << dendl;
    return ret;
  }

  try {
    bufferlist::iterator iter = bl.begin();
    ::decode(*this, iter);
  } catch (buffer::error& err) {
    ldout(cct, 0) << "ERROR: failed to decode region from " << pool << ":" << oid << dendl;
    return -EIO;
  }

  return 0;
}

int RGWRegion::create_default()
{
  name = "default";
  string zone_name = "default";

  is_master = true;

  RGWRegionPlacementTarget placement_target;
  placement_target.name = "default-placement";
  placement_targets[placement_target.name] = placement_target;
  default_placement = "default-placement";

  RGWZone& default_zone = zones[zone_name];
  default_zone.name = zone_name;

  RGWZoneParams zone_params;
  zone_params.name = zone_name;
  zone_params.init_default(store);

  int r = zone_params.store_info(cct, store, *this);
  if (r < 0) {
    derr << "error storing zone params: " << cpp_strerror(-r) << dendl;
    return r;
  }

  r = store_info(true);
  if (r < 0) {
    derr << "error storing region info: " << cpp_strerror(-r) << dendl;
    return r;
  }

  return 0;
}

int RGWRegion::store_info(bool exclusive)
{
  string pool_name = get_pool_name(cct);

  rgw_bucket pool(pool_name.c_str());

  string oid = region_info_oid_prefix + name;

  bufferlist bl;
  ::encode(*this, bl);
  int ret = rgw_put_system_obj(store, pool, oid, bl.c_str(), bl.length(), exclusive, NULL, 0, NULL);

  return ret;
}


void RGWZoneParams::init_default(RGWRados *store)
{
  domain_root = ".rgw";
  control_pool = ".rgw.control";
  gc_pool = ".rgw.gc";
  log_pool = ".log";
  intent_log_pool = ".intent-log";
  usage_log_pool = ".usage";
  user_keys_pool = ".users";
  user_email_pool = ".users.email";
  user_swift_pool = ".users.swift";
  user_uid_pool = ".users.uid";

  /* check for old pools config */
  rgw_obj obj(domain_root, avail_pools);
  int r =  store->obj_stat(NULL, obj, NULL, NULL, NULL, NULL, NULL, NULL);
  if (r < 0) {
    ldout(store->ctx(), 0) << "couldn't find old data placement pools config, setting up new ones for the zone" << dendl;
    /* a new system, let's set new placement info */
    RGWZonePlacementInfo default_placement;
    default_placement.index_pool = ".rgw.buckets.index";
    default_placement.data_pool = ".rgw.buckets";
    placement_pools["default-placement"] = default_placement;
  }
}

string RGWZoneParams::get_pool_name(CephContext *cct)
{
  string pool_name = cct->_conf->rgw_zone_root_pool;
  if (pool_name.empty()) {
    pool_name = RGW_DEFAULT_ZONE_ROOT_POOL;
  }
  return pool_name;
}

void RGWZoneParams::init_name(CephContext *cct, RGWRegion& region)
{
  name = cct->_conf->rgw_zone;

  if (name.empty()) {
    name = region.master_zone;

    if (name.empty()) {
      name = "default";
    }
  }
}

int RGWZoneParams::init(CephContext *cct, RGWRados *store, RGWRegion& region)
{
  init_name(cct, region);

  string pool_name = get_pool_name(cct);

  rgw_bucket pool(pool_name.c_str());
  bufferlist bl;

  string oid = zone_info_oid_prefix + name;
  int ret = rgw_get_system_obj(store, NULL, pool, oid, bl, NULL, NULL);
  if (ret < 0)
    return ret;

  try {
    bufferlist::iterator iter = bl.begin();
    ::decode(*this, iter);
  } catch (buffer::error& err) {
    ldout(cct, 0) << "ERROR: failed to decode zone info from " << pool << ":" << oid << dendl;
    return -EIO;
  }

  return 0;
}

int RGWZoneParams::store_info(CephContext *cct, RGWRados *store, RGWRegion& region)
{
  init_name(cct, region);

  string pool_name = get_pool_name(cct);

  rgw_bucket pool(pool_name.c_str());
  string oid = zone_info_oid_prefix + name;

  bufferlist bl;
  ::encode(*this, bl);
  int ret = rgw_put_system_obj(store, pool, oid, bl.c_str(), bl.length(), false, NULL, 0, NULL);

  return ret;
}

void RGWRegionMap::encode(bufferlist& bl) const {
  ENCODE_START(1, 1, bl);
  ::encode(regions, bl);
  ::encode(master_region, bl);
  ENCODE_FINISH(bl);
}

void RGWRegionMap::decode(bufferlist::iterator& bl) {
  DECODE_START(1, bl);
  ::decode(regions, bl);
  ::decode(master_region, bl);
  DECODE_FINISH(bl);

  regions_by_api.clear();
  for (map<string, RGWRegion>::iterator iter = regions.begin();
       iter != regions.end(); ++iter) {
    RGWRegion& region = iter->second;
    regions_by_api[region.api_name] = region;
    if (region.is_master) {
      master_region = region.name;
    }
  }
}

void RGWRegionMap::get_params(CephContext *cct, string& pool_name, string& oid)
{
  pool_name = cct->_conf->rgw_zone_root_pool;
  if (pool_name.empty()) {
    pool_name = RGW_DEFAULT_ZONE_ROOT_POOL;
  }
  oid = region_map_oid;
}

int RGWRegionMap::read(CephContext *cct, RGWRados *store)
{
  string pool_name, oid;

  get_params(cct, pool_name, oid);

  rgw_bucket pool(pool_name.c_str());

  bufferlist bl;
  int ret = rgw_get_system_obj(store, NULL, pool, oid, bl, NULL, NULL);
  if (ret < 0)
    return ret;


  Mutex::Locker l(lock);
  try {
    bufferlist::iterator iter = bl.begin();
    ::decode(*this, iter);
  } catch (buffer::error& err) {
    ldout(cct, 0) << "ERROR: failed to decode region map info from " << pool << ":" << oid << dendl;
    return -EIO;
  }

  return 0;
}

int RGWRegionMap::store(CephContext *cct, RGWRados *store)
{
  string pool_name, oid;

  get_params(cct, pool_name, oid);

  rgw_bucket pool(pool_name.c_str());

  Mutex::Locker l(lock);

  bufferlist bl;
  ::encode(*this, bl);
  int ret = rgw_put_system_obj(store, pool, oid, bl.c_str(), bl.length(), false, NULL, 0, NULL);

  return ret;
}

int RGWRegionMap::update(RGWRegion& region)
{
  Mutex::Locker l(lock);

  if (region.is_master && !master_region.empty() &&
      master_region.compare(region.name) != 0) {
    derr << "cannot update region map, master_region conflict" << dendl;
    return -EINVAL;
  }
  map<string, RGWRegion>::iterator iter = regions.find(region.name);
  if (iter != regions.end()) {
    RGWRegion& old_region = iter->second;
    if (!old_region.api_name.empty()) {
      regions_by_api.erase(old_region.api_name);
    }
  }
  regions[region.name] = region;

  if (!region.api_name.empty()) {
    regions_by_api[region.api_name] = region;
  }

  if (region.is_master) {
    master_region = region.name;
  }
  return 0;
}


void RGWObjVersionTracker::prepare_op_for_read(ObjectReadOperation *op)
{
  obj_version *check_objv = version_for_check();

  if (check_objv) {
    cls_version_check(*op, *check_objv, VER_COND_EQ);
  }

  cls_version_read(*op, &read_version);
}

void RGWObjVersionTracker::prepare_op_for_write(ObjectWriteOperation *op)
{
  obj_version *check_objv = version_for_check();
  obj_version *modify_version = version_for_write();

  if (check_objv) {
    cls_version_check(*op, *check_objv, VER_COND_EQ);
  }

  if (modify_version) {
    cls_version_set(*op, *modify_version);
  } else {
    cls_version_inc(*op);
  }
}

void RGWObjManifest::append(RGWObjManifest& m)
{
  map<uint64_t, RGWObjManifestPart>::iterator iter;
  uint64_t base = obj_size;
  for (iter = m.objs.begin(); iter != m.objs.end(); ++iter) {
    RGWObjManifestPart& part = iter->second;
    objs[base + iter->first] = part;
  }
  obj_size += m.obj_size;
}

void RGWObjVersionTracker::generate_new_write_ver(CephContext *cct)
{
  write_version.ver = 1;
#define TAG_LEN 24

  write_version.tag.clear();
  append_rand_alpha(cct, write_version.tag, write_version.tag, TAG_LEN);
}

int RGWPutObjProcessor::complete(string& etag, time_t *mtime, time_t set_mtime, map<string, bufferlist>& attrs)
{
  int r = do_complete(etag, mtime, set_mtime, attrs);
  if (r < 0)
    return r;

  is_complete = true;
  return 0;
}

RGWPutObjProcessor::~RGWPutObjProcessor()
{
  if (is_complete)
    return;

  list<rgw_obj>::iterator iter;
  for (iter = objs.begin(); iter != objs.end(); ++iter) {
    rgw_obj& obj = *iter;
    int r = store->delete_obj(obj_ctx, obj);
    if (r < 0 && r != -ENOENT) {
      ldout(store->ctx(), 0) << "WARNING: failed to remove obj (" << obj << "), leaked" << dendl;
    }
  }
}

int RGWPutObjProcessor_Plain::prepare(RGWRados *store, void *obj_ctx)
{
  RGWPutObjProcessor::prepare(store, obj_ctx);

  obj.init(bucket, obj_str);

  return 0;
};

int RGWPutObjProcessor_Plain::handle_data(bufferlist& bl, off_t _ofs, void **phandle)
{
  if (ofs != _ofs)
    return -EINVAL;

  data.append(bl);
  ofs += bl.length();

  return 0;
}

int RGWPutObjProcessor_Plain::do_complete(string& etag, time_t *mtime, time_t set_mtime, map<string, bufferlist>& attrs)
{
  RGWRados::PutObjMetaExtraParams params;
  params.set_mtime = set_mtime;
  params.mtime = mtime;
  params.data = &data;

  int r = store->put_obj_meta(obj_ctx, obj, data.length(), attrs,
                              RGW_OBJ_CATEGORY_MAIN, PUT_OBJ_CREATE,
                              params);
  return r;
}


int RGWPutObjProcessor_Aio::handle_obj_data(rgw_obj& obj, bufferlist& bl, off_t ofs, off_t abs_ofs, void **phandle)
{
  if ((uint64_t)abs_ofs + bl.length() > obj_len)
    obj_len = abs_ofs + bl.length();

  // For the first call pass -1 as the offset to
  // do a write_full.
  int r = store->aio_put_obj_data(NULL, obj,
                                     bl,
                                     ((ofs != 0) ? ofs : -1),
                                     false, phandle);

  return r;
}

struct put_obj_aio_info RGWPutObjProcessor_Aio::pop_pending()
{
  struct put_obj_aio_info info;
  info = pending.front();
  pending.pop_front();
  return info;
}

int RGWPutObjProcessor_Aio::wait_pending_front()
{
  struct put_obj_aio_info info = pop_pending();
  int ret = store->aio_wait(info.handle);
  return ret;
}

bool RGWPutObjProcessor_Aio::pending_has_completed()
{
  if (pending.empty())
    return false;

  struct put_obj_aio_info& info = pending.front();
  return store->aio_completed(info.handle);
}

int RGWPutObjProcessor_Aio::drain_pending()
{
  int ret = 0;
  while (!pending.empty()) {
    int r = wait_pending_front();
    if (r < 0)
      ret = r;
  }
  return ret;
}

int RGWPutObjProcessor_Aio::throttle_data(void *handle)
{
  if (handle) {
    struct put_obj_aio_info info;
    info.handle = handle;
    pending.push_back(info);
  }
  size_t orig_size = pending.size();
  while (pending_has_completed()) {
    int r = wait_pending_front();
    if (r < 0)
      return r;
  }

  /* resize window in case messages are draining too fast */
  if (orig_size - pending.size() >= max_chunks) {
    max_chunks++;
  }

  if (pending.size() > max_chunks) {
    int r = wait_pending_front();
    if (r < 0)
      return r;
  }
  return 0;
}

int RGWPutObjProcessor_Atomic::write_data(bufferlist& bl, off_t ofs, void **phandle)
{
  if (ofs >= next_part_ofs)
    prepare_next_part(ofs);

  return RGWPutObjProcessor_Aio::handle_obj_data(cur_obj, bl, ofs - cur_part_ofs, ofs, phandle);
}

int RGWPutObjProcessor_Atomic::handle_data(bufferlist& bl, off_t ofs, void **phandle) {
  *phandle = NULL;
  if (extra_data_len) {
    size_t extra_len = bl.length();
    if (extra_len > extra_data_len)
      extra_len = extra_data_len;

    bufferlist extra;
    bl.splice(0, extra_len, &extra);
    extra_data_bl.append(extra);

    extra_data_len -= extra_len;
    if (bl.length() == 0) {
      return 0;
    }
    ofs = extra_data_bl.length();
  }

  pending_data_bl.claim_append(bl);
  if (pending_data_bl.length() < RGW_MAX_CHUNK_SIZE)
    return 0;

  pending_data_bl.splice(0, RGW_MAX_CHUNK_SIZE, &bl);

  if (!data_ofs && !immutable_head()) {
    first_chunk.claim(bl);
    obj_len = (uint64_t)first_chunk.length();
    prepare_next_part(first_chunk.length());
    data_ofs = obj_len;
    return 0;
  }
  off_t write_ofs = data_ofs;
  data_ofs = write_ofs + bl.length();
  return write_data(bl, write_ofs, phandle);
}

int RGWPutObjProcessor_Atomic::prepare(RGWRados *store, void *obj_ctx)
{
  RGWPutObjProcessor::prepare(store, obj_ctx);

  head_obj.init(bucket, obj_str);

  char buf[33];
  gen_rand_alphanumeric(store->ctx(), buf, sizeof(buf) - 1);
  oid_prefix.append("_");
  oid_prefix.append(buf);
  oid_prefix.append("_");

  return 0;
}

void RGWPutObjProcessor_Atomic::prepare_next_part(off_t ofs) {
  int num_parts = manifest.objs.size();
  RGWObjManifestPart *part;

  /* first update manifest for written data */
  if (!num_parts) {
    part = &manifest.objs[cur_part_ofs];
    part->loc = head_obj;
  } else {
    part = &manifest.objs[cur_part_ofs];
    part->loc = cur_obj;
  }
  part->loc_ofs = 0;
  part->size = ofs - cur_part_ofs;

  if ((uint64_t)ofs > manifest.obj_size)
    manifest.obj_size = ofs;

  /* now update params for next part */

  cur_part_ofs = ofs;
  next_part_ofs = cur_part_ofs + part_size;
  char buf[16];

  cur_part_id++;
  snprintf(buf, sizeof(buf), "%d", cur_part_id);
  string cur_oid = oid_prefix;
  cur_oid.append(buf);
  cur_obj.init_ns(bucket, cur_oid, shadow_ns);

  add_obj(cur_obj);
};

void RGWPutObjProcessor_Atomic::complete_parts()
{
  if (obj_len > (uint64_t)cur_part_ofs)
    prepare_next_part(obj_len);
}

int RGWPutObjProcessor_Atomic::do_complete(string& etag, time_t *mtime, time_t set_mtime, map<string, bufferlist>& attrs)
{
  if (!data_ofs && !immutable_head()) {
    first_chunk.claim(pending_data_bl);
    obj_len = (uint64_t)first_chunk.length();
  }
  if (pending_data_bl.length()) {
    void *handle;
    int r = write_data(pending_data_bl, data_ofs, &handle);
    if (r < 0) {
      ldout(store->ctx(), 0) << "ERROR: write_data() returned " << r << dendl;
      return r;
    }
    r = throttle_data(handle);
    if (r < 0) {
      ldout(store->ctx(), 0) << "ERROR: throttle_data() returned " << r << dendl;
      return r;
    }
  }
  complete_parts();

  store->set_atomic(obj_ctx, head_obj);

  RGWRados::PutObjMetaExtraParams extra_params;

  extra_params.data = &first_chunk;
  extra_params.manifest = &manifest;
  extra_params.ptag = &unique_tag; /* use req_id as operation tag */
  extra_params.mtime = mtime;
  extra_params.set_mtime = set_mtime;

  int r = store->put_obj_meta(obj_ctx, head_obj, obj_len, attrs,
                              RGW_OBJ_CATEGORY_MAIN, PUT_OBJ_CREATE,
			      extra_params);
  return r;
}

class RGWWatcher : public librados::WatchCtx {
  RGWRados *rados;
public:
  RGWWatcher(RGWRados *r) : rados(r) {}
  void notify(uint8_t opcode, uint64_t ver, bufferlist& bl) {
    ldout(rados->ctx(), 10) << "RGWWatcher::notify() opcode=" << (int)opcode << " ver=" << ver << " bl.length()=" << bl.length() << dendl;
    rados->watch_cb(opcode, ver, bl);
  }
};

RGWObjState *RGWRadosCtx::get_state(rgw_obj& obj) {
  if (obj.object.size()) {
    return &objs_state[obj];
  } else {
    rgw_obj new_obj(store->zone.domain_root, obj.bucket.name);
    return &objs_state[new_obj];
  }
}

void RGWRadosCtx::set_atomic(rgw_obj& obj) {
  if (obj.object.size()) {
    objs_state[obj].is_atomic = true;
  } else {
    rgw_obj new_obj(store->zone.domain_root, obj.bucket.name);
    objs_state[new_obj].is_atomic = true;
  }
}

void RGWRadosCtx::set_prefetch_data(rgw_obj& obj) {
  if (obj.object.size()) {
    objs_state[obj].prefetch_data = true;
  } else {
    rgw_obj new_obj(store->zone.domain_root, obj.bucket.name);
    objs_state[new_obj].prefetch_data = true;
  }
}

void RGWRados::finalize()
{
  delete meta_mgr;
  delete data_log;
  if (use_gc_thread) {
    gc->stop_processor();
    delete gc;
    gc = NULL;
  }
  delete rest_master_conn;

  map<string, RGWRESTConn *>::iterator iter;
  for (iter = zone_conn_map.begin(); iter != zone_conn_map.end(); ++iter) {
    RGWRESTConn *conn = iter->second;
    delete conn;
  }
}

/** 
 * Initialize the RADOS instance and prepare to do other ops
 * Returns 0 on success, -ERR# on failure.
 */
int RGWRados::init_rados()
{
  int ret;

  rados = new Rados();
  if (!rados)
    return -ENOMEM;

  ret = rados->init_with_context(cct);
  if (ret < 0)
   return ret;

  ret = rados->connect();
  if (ret < 0)
   return ret;

  meta_mgr = new RGWMetadataManager(cct, this);
  data_log = new RGWDataChangesLog(cct, this);

  return ret;
}

/** 
 * Initialize the RADOS instance and prepare to do other ops
 * Returns 0 on success, -ERR# on failure.
 */
int RGWRados::init_complete()
{
  int ret;

  ret = region.init(cct, this);
  if (ret < 0)
    return ret;

  ret = zone.init(cct, this, region);
  if (ret < 0)
    return ret;

  ret = region_map.read(cct, this);
  if (ret < 0) {
    ldout(cct, 0) << "WARNING: cannot read region map" << dendl;
    ret = region_map.update(region);
    if (ret < 0) {
      ldout(cct, 0) << "ERROR: failed to update regionmap with local region info" << dendl;
      return -EIO;
    }
  } else {
    string master_region = region_map.master_region;
    if (master_region.empty()) {
      lderr(cct) << "ERROR: region map does not specify master region" << dendl;
      return -EINVAL;
    }
    map<string, RGWRegion>::iterator iter = region_map.regions.find(master_region);
    if (iter == region_map.regions.end()) {
      lderr(cct) << "ERROR: bad region map: inconsistent master region" << dendl;
      return -EINVAL;
    }
    RGWRegion& region = iter->second;
    rest_master_conn = new RGWRESTConn(cct, this, region.endpoints);
  }

  map<string, RGWZone>::iterator ziter;
  for (ziter = region.zones.begin(); ziter != region.zones.end(); ++ziter) {
    const string& name = ziter->first;
    RGWZone& z = ziter->second;
    if (name != zone.name) {
      ldout(cct, 20) << "generating connection object for zone " << name << dendl;
      zone_conn_map[name] = new RGWRESTConn(cct, this, z.endpoints);
    } else {
      zone_public_config = z;
    }
  }

  ret = open_root_pool_ctx();
  if (ret < 0)
    return ret;

  ret = open_gc_pool_ctx();
  if (ret < 0)
    return ret;

  pools_initialized = true;

  gc = new RGWGC();
  gc->initialize(cct, this);

  if (use_gc_thread)
    gc->start_processor();

  return ret;
}

/** 
 * Initialize the RADOS instance and prepare to do other ops
 * Returns 0 on success, -ERR# on failure.
 */
int RGWRados::initialize()
{
  int ret;

  ret = init_rados();
  if (ret < 0)
    return ret;

  ret = init_complete();

  return ret;
}

void RGWRados::finalize_watch()
{
  for (int i = 0; i < num_watchers; i++) {
    string& notify_oid = notify_oids[i];
    if (notify_oid.empty())
      continue;
    uint64_t watch_handle = watch_handles[i];
    control_pool_ctx.unwatch(notify_oid, watch_handle);

    RGWWatcher *watcher = watchers[i];
    delete watcher;
  }

  delete[] notify_oids;
  delete[] watch_handles;
  delete[] watchers;
}

int RGWRados::list_raw_prefixed_objs(string pool_name, const string& prefix, list<string>& result)
{
  rgw_bucket pool(pool_name.c_str());
  bool is_truncated;
  RGWListRawObjsCtx ctx;
  do {
    list<string> oids;
    int r = list_raw_objects(pool, prefix, 1000,
			     ctx, oids, &is_truncated);
    if (r < 0) {
      return r;
    }
    list<string>::iterator iter;
    for (iter = oids.begin(); iter != oids.end(); ++iter) {
      string& val = *iter;
      if (val.size() > prefix.size())
        result.push_back(val.substr(prefix.size()));
    }
  } while (is_truncated);

  return 0;
}

int RGWRados::list_regions(list<string>& regions)
{
  string pool_name = RGWRegion::get_pool_name(cct);

  return list_raw_prefixed_objs(pool_name, region_info_oid_prefix, regions);
}

int RGWRados::list_zones(list<string>& zones)
{
  string pool_name = RGWZoneParams::get_pool_name(cct);

  return list_raw_prefixed_objs(pool_name, zone_info_oid_prefix, zones);
}

/**
 * Open the pool used as root for this gateway
 * Returns: 0 on success, -ERR# otherwise.
 */
int RGWRados::open_root_pool_ctx()
{
  const string& pool = zone.domain_root.name;
  const char *pool_str = pool.c_str();
  int r = rados->ioctx_create(pool_str, root_pool_ctx);
  if (r == -ENOENT) {
    r = rados->pool_create(pool_str);
    if (r == -EEXIST)
      r = 0;
    if (r < 0)
      return r;

    r = rados->ioctx_create(pool_str, root_pool_ctx);
  }

  return r;
}

int RGWRados::open_gc_pool_ctx()
{
  const char *gc_pool = zone.gc_pool.name.c_str();
  int r = rados->ioctx_create(gc_pool, gc_pool_ctx);
  if (r == -ENOENT) {
    r = rados->pool_create(gc_pool);
    if (r == -EEXIST)
      r = 0;
    if (r < 0)
      return r;

    r = rados->ioctx_create(gc_pool, gc_pool_ctx);
  }

  return r;
}

int RGWRados::init_watch()
{
  const char *control_pool = zone.control_pool.name.c_str();
  int r = rados->ioctx_create(control_pool, control_pool_ctx);
  if (r == -ENOENT) {
    r = rados->pool_create(control_pool);
    if (r == -EEXIST)
      r = 0;
    if (r < 0)
      return r;

    r = rados->ioctx_create(control_pool, control_pool_ctx);
    if (r < 0)
      return r;
  }

  num_watchers = cct->_conf->rgw_num_control_oids;

  bool compat_oid = (num_watchers == 0);

  if (num_watchers <= 0)
    num_watchers = 1;

  notify_oids = new string[num_watchers];
  watchers = new RGWWatcher *[num_watchers];
  watch_handles = new uint64_t[num_watchers];

  for (int i=0; i < num_watchers; i++) {
    string& notify_oid = notify_oids[i];
    notify_oid = notify_oid_prefix;
    if (!compat_oid) {
      char buf[16];
      snprintf(buf, sizeof(buf), ".%d", i);
      notify_oid.append(buf);
    }
    r = control_pool_ctx.create(notify_oid, false);
    if (r < 0 && r != -EEXIST)
      return r;

    RGWWatcher *watcher = new RGWWatcher(this);
    watchers[i] = watcher;

    r = control_pool_ctx.watch(notify_oid, 0, &watch_handles[i], watcher);
    if (r < 0)
      return r;
  }

  return 0;
}

void RGWRados::pick_control_oid(const string& key, string& notify_oid)
{
  uint32_t r = ceph_str_hash_linux(key.c_str(), key.size());

  int i = r % num_watchers;
  char buf[16];
  snprintf(buf, sizeof(buf), ".%d", i);

  notify_oid = notify_oid_prefix;
  notify_oid.append(buf);
}

int RGWRados::open_bucket_pool_ctx(const string& bucket_name, const string& pool, librados::IoCtx&  io_ctx)
{
  int r = rados->ioctx_create(pool.c_str(), io_ctx);
  if (r != -ENOENT)
    return r;

  if (!pools_initialized)
    return r;

  r = rados->pool_create(pool.c_str());
  if (r < 0 && r != -EEXIST)
    return r;

  r = rados->ioctx_create(pool.c_str(), io_ctx);

  return r;
}

int RGWRados::open_bucket_data_ctx(rgw_bucket& bucket, librados::IoCtx& data_ctx)
{
  int r = open_bucket_pool_ctx(bucket.name, bucket.data_pool, data_ctx);
  if (r < 0)
    return r;

  return 0;
}

int RGWRados::open_bucket_index_ctx(rgw_bucket& bucket, librados::IoCtx& index_ctx)
{
  int r = open_bucket_pool_ctx(bucket.name, bucket.index_pool, index_ctx);
  if (r < 0)
    return r;

  return 0;
}

/**
 * set up a bucket listing.
 * handle is filled in.
 * Returns 0 on success, -ERR# otherwise.
 */
int RGWRados::list_buckets_init(RGWAccessHandle *handle)
{
  librados::ObjectIterator *state = new librados::ObjectIterator(root_pool_ctx.objects_begin());
  *handle = (RGWAccessHandle)state;
  return 0;
}

/** 
 * get the next bucket in the listing.
 * obj is filled in,
 * handle is updated.
 * returns 0 on success, -ERR# otherwise.
 */
int RGWRados::list_buckets_next(RGWObjEnt& obj, RGWAccessHandle *handle)
{
  librados::ObjectIterator *state = (librados::ObjectIterator *)*handle;

  do {
    if (*state == root_pool_ctx.objects_end()) {
      delete state;
      return -ENOENT;
    }

    obj.name = (*state)->first;
    (*state)++;
  } while (obj.name[0] == '.'); /* skip all entries starting with '.' */

  return 0;
}


/**** logs ****/

struct log_list_state {
  string prefix;
  librados::IoCtx io_ctx;
  librados::ObjectIterator obit;
};

int RGWRados::log_list_init(const string& prefix, RGWAccessHandle *handle)
{
  log_list_state *state = new log_list_state;
  const char *log_pool = zone.log_pool.name.c_str();
  int r = rados->ioctx_create(log_pool, state->io_ctx);
  if (r < 0) {
    delete state;
    return r;
  }
  state->prefix = prefix;
  state->obit = state->io_ctx.objects_begin();
  *handle = (RGWAccessHandle)state;
  return 0;
}

int RGWRados::log_list_next(RGWAccessHandle handle, string *name)
{
  log_list_state *state = static_cast<log_list_state *>(handle);
  while (true) {
    if (state->obit == state->io_ctx.objects_end()) {
      delete state;
      return -ENOENT;
    }
    if (state->prefix.length() &&
	state->obit->first.find(state->prefix) != 0) {
      state->obit++;
      continue;
    }
    *name = state->obit->first;
    state->obit++;
    break;
  }
  return 0;
}

int RGWRados::log_remove(const string& name)
{
  librados::IoCtx io_ctx;
  const char *log_pool = zone.log_pool.name.c_str();
  int r = rados->ioctx_create(log_pool, io_ctx);
  if (r < 0)
    return r;
  return io_ctx.remove(name);
}

struct log_show_state {
  librados::IoCtx io_ctx;
  bufferlist bl;
  bufferlist::iterator p;
  string name;
  uint64_t pos;
  bool eof;
  log_show_state() : pos(0), eof(false) {}
};

int RGWRados::log_show_init(const string& name, RGWAccessHandle *handle)
{
  log_show_state *state = new log_show_state;
  const char *log_pool = zone.log_pool.name.c_str();
  int r = rados->ioctx_create(log_pool, state->io_ctx);
  if (r < 0) {
    delete state;
    return r;
  }
  state->name = name;
  *handle = (RGWAccessHandle)state;
  return 0;
}

int RGWRados::log_show_next(RGWAccessHandle handle, rgw_log_entry *entry)
{
  log_show_state *state = static_cast<log_show_state *>(handle);
  off_t off = state->p.get_off();

  ldout(cct, 10) << "log_show_next pos " << state->pos << " bl " << state->bl.length()
	   << " off " << off
	   << " eof " << (int)state->eof
	   << dendl;
  // read some?
  unsigned chunk = 1024*1024;
  if ((state->bl.length() - off) < chunk/2 && !state->eof) {
    bufferlist more;
    int r = state->io_ctx.read(state->name, more, chunk, state->pos);
    if (r < 0)
      return r;
    state->pos += r;
    bufferlist old;
    try {
      old.substr_of(state->bl, off, state->bl.length() - off);
    } catch (buffer::error& err) {
      return -EINVAL;
    }
    state->bl.clear();
    state->bl.claim(old);
    state->bl.claim_append(more);
    state->p = state->bl.begin();
    if ((unsigned)r < chunk)
      state->eof = true;
    ldout(cct, 10) << " read " << r << dendl;
  }

  if (state->p.end())
    return 0;  // end of file
  try {
    ::decode(*entry, state->p);
  }
  catch (const buffer::error &e) {
    return -EINVAL;
  }
  return 1;
}

/**
 * usage_log_hash: get usage log key hash, based on name and index
 *
 * Get the usage object name. Since a user may have more than 1
 * object holding that info (multiple shards), we use index to
 * specify that shard number. Once index exceeds max shards it
 * wraps.
 * If name is not being set, results for all users will be returned
 * and index will wrap only after total shards number.
 *
 * @param cct [in] ceph context
 * @param name [in] user name
 * @param hash [out] hash value
 * @param index [in] shard index number 
 */
static void usage_log_hash(CephContext *cct, const string& name, string& hash, uint32_t index)
{
  uint32_t val = index;

  if (!name.empty()) {
    int max_user_shards = max(cct->_conf->rgw_usage_max_user_shards, 1);
    val %= max_user_shards;
    val += ceph_str_hash_linux(name.c_str(), name.size());
  }
  char buf[16];
  int max_shards = max(cct->_conf->rgw_usage_max_shards, 1);
  snprintf(buf, sizeof(buf), RGW_USAGE_OBJ_PREFIX "%u", (unsigned)(val % max_shards));
  hash = buf;
}

int RGWRados::log_usage(map<rgw_user_bucket, RGWUsageBatch>& usage_info)
{
  uint32_t index = 0;

  map<string, rgw_usage_log_info> log_objs;

  string hash;
  string last_user;

  /* restructure usage map, zone by object hash */
  map<rgw_user_bucket, RGWUsageBatch>::iterator iter;
  for (iter = usage_info.begin(); iter != usage_info.end(); ++iter) {
    const rgw_user_bucket& ub = iter->first;
    RGWUsageBatch& info = iter->second;

    if (ub.user.empty()) {
      ldout(cct, 0) << "WARNING: RGWRados::log_usage(): user name empty (bucket=" << ub.bucket << "), skipping" << dendl;
      continue;
    }

    if (ub.user != last_user) {
      /* index *should* be random, but why waste extra cycles
         in most cases max user shards is not going to exceed 1,
         so just incrementing it */
      usage_log_hash(cct, ub.user, hash, index++);
    }
    last_user = ub.user;
    vector<rgw_usage_log_entry>& v = log_objs[hash].entries;

    map<utime_t, rgw_usage_log_entry>::iterator miter;
    for (miter = info.m.begin(); miter != info.m.end(); ++miter) {
      v.push_back(miter->second);
    }
  }

  map<string, rgw_usage_log_info>::iterator liter;

  for (liter = log_objs.begin(); liter != log_objs.end(); ++liter) {
    int r = cls_obj_usage_log_add(liter->first, liter->second);
    if (r < 0)
      return r;
  }
  return 0;
}

int RGWRados::read_usage(string& user, uint64_t start_epoch, uint64_t end_epoch, uint32_t max_entries,
                         bool *is_truncated, RGWUsageIter& usage_iter, map<rgw_user_bucket, rgw_usage_log_entry>& usage)
{
  uint32_t num = max_entries;
  string hash, first_hash;
  usage_log_hash(cct, user, first_hash, 0);

  if (usage_iter.index) {
    usage_log_hash(cct, user, hash, usage_iter.index);
  } else {
    hash = first_hash;
  }

  usage.clear();

  do {
    map<rgw_user_bucket, rgw_usage_log_entry> ret_usage;
    map<rgw_user_bucket, rgw_usage_log_entry>::iterator iter;

    int ret =  cls_obj_usage_log_read(hash, user, start_epoch, end_epoch, num,
                                    usage_iter.read_iter, ret_usage, is_truncated);
    if (ret == -ENOENT)
      goto next;

    if (ret < 0)
      return ret;

    num -= ret_usage.size();

    for (iter = ret_usage.begin(); iter != ret_usage.end(); ++iter) {
      usage[iter->first].aggregate(iter->second);
    }

next:
    if (!*is_truncated) {
      usage_iter.read_iter.clear();
      usage_log_hash(cct, user, hash, ++usage_iter.index);
    }
  } while (num && !*is_truncated && hash != first_hash);
  return 0;
}

int RGWRados::trim_usage(string& user, uint64_t start_epoch, uint64_t end_epoch)
{
  uint32_t index = 0;
  string hash, first_hash;
  usage_log_hash(cct, user, first_hash, index);

  hash = first_hash;

  do {
    int ret =  cls_obj_usage_log_trim(hash, user, start_epoch, end_epoch);
    if (ret == -ENOENT)
      goto next;

    if (ret < 0)
      return ret;

next:
    usage_log_hash(cct, user, hash, ++index);
  } while (hash != first_hash);

  return 0;
}

void RGWRados::shard_name(const string& prefix, unsigned max_shards, const string& key, string& name)
{
  uint32_t val = ceph_str_hash_linux(key.c_str(), key.size());
  char buf[16];
  snprintf(buf, sizeof(buf), "%u", (unsigned)(val % max_shards));
  name = prefix + buf;
}

void RGWRados::shard_name(const string& prefix, unsigned max_shards, const string& section, const string& key, string& name)
{
  uint32_t val = ceph_str_hash_linux(key.c_str(), key.size());
  val ^= ceph_str_hash_linux(section.c_str(), section.size());
  char buf[16];
  snprintf(buf, sizeof(buf), "%u", (unsigned)(val % max_shards));
  name = prefix + buf;
}

void RGWRados::time_log_prepare_entry(cls_log_entry& entry, const utime_t& ut, string& section, string& key, bufferlist& bl)
{
  cls_log_add_prepare_entry(entry, ut, section, key, bl);
}

int RGWRados::time_log_add(const string& oid, const utime_t& ut, const string& section, const string& key, bufferlist& bl)
{
  librados::IoCtx io_ctx;

  const char *log_pool = zone.log_pool.name.c_str();
  int r = rados->ioctx_create(log_pool, io_ctx);
  if (r == -ENOENT) {
    rgw_bucket pool(log_pool);
    r = create_pool(pool);
    if (r < 0)
      return r;
 
    // retry
    r = rados->ioctx_create(log_pool, io_ctx);
  }
  if (r < 0)
    return r;

  ObjectWriteOperation op;
  cls_log_add(op, ut, section, key, bl);

  r = io_ctx.operate(oid, &op);
  return r;
}

int RGWRados::time_log_add(const string& oid, list<cls_log_entry>& entries)
{
  librados::IoCtx io_ctx;

  const char *log_pool = zone.log_pool.name.c_str();
  int r = rados->ioctx_create(log_pool, io_ctx);
  if (r == -ENOENT) {
    rgw_bucket pool(log_pool);
    r = create_pool(pool);
    if (r < 0)
      return r;
 
    // retry
    r = rados->ioctx_create(log_pool, io_ctx);
  }
  if (r < 0)
    return r;

  ObjectWriteOperation op;
  cls_log_add(op, entries);

  r = io_ctx.operate(oid, &op);
  return r;
}

int RGWRados::time_log_list(const string& oid, utime_t& start_time, utime_t& end_time,
                            int max_entries, list<cls_log_entry>& entries, string& marker, bool *truncated)
{
  librados::IoCtx io_ctx;

  const char *log_pool = zone.log_pool.name.c_str();
  int r = rados->ioctx_create(log_pool, io_ctx);
  if (r < 0)
    return r;
  librados::ObjectReadOperation op;

  cls_log_list(op, start_time, end_time, marker, max_entries, entries, &marker, truncated);

  bufferlist obl;

  int ret = io_ctx.operate(oid, &op, &obl);
  if (ret < 0)
    return ret;

  return 0;
}

int RGWRados::time_log_info(const string& oid, cls_log_header *header)
{
  librados::IoCtx io_ctx;

  const char *log_pool = zone.log_pool.name.c_str();
  int r = rados->ioctx_create(log_pool, io_ctx);
  if (r < 0)
    return r;
  librados::ObjectReadOperation op;

  cls_log_info(op, header);

  bufferlist obl;

  int ret = io_ctx.operate(oid, &op, &obl);
  if (ret < 0)
    return ret;

  return 0;
}

int RGWRados::time_log_trim(const string& oid, const utime_t& start_time, const utime_t& end_time,
			    const string& from_marker, const string& to_marker)
{
  librados::IoCtx io_ctx;

  const char *log_pool = zone.log_pool.name.c_str();
  int r = rados->ioctx_create(log_pool, io_ctx);
  if (r < 0)
    return r;

  return cls_log_trim(io_ctx, oid, start_time, end_time, from_marker, to_marker);
}


int RGWRados::lock_exclusive(rgw_bucket& pool, const string& oid, utime_t& duration, 
                             string& zone_id, string& owner_id) {
  librados::IoCtx io_ctx;

  const char *pool_name = pool.name.c_str();
  
  int r = rados->ioctx_create(pool_name, io_ctx);
  if (r < 0)
    return r;
  
  rados::cls::lock::Lock l(log_lock_name);
  l.set_duration(duration);
  l.set_cookie(owner_id);
  l.set_tag(zone_id);
  l.set_renew(true);
  
  return l.lock_exclusive(&io_ctx, oid);
}

int RGWRados::unlock(rgw_bucket& pool, const string& oid, string& zone_id, string& owner_id) {
  librados::IoCtx io_ctx;

  const char *pool_name = pool.name.c_str();

  int r = rados->ioctx_create(pool_name, io_ctx);
  if (r < 0)
    return r;
  
  rados::cls::lock::Lock l(log_lock_name);
  l.set_tag(zone_id);
  l.set_cookie(owner_id);
  
  return l.unlock(&io_ctx, oid);
}

int RGWRados::decode_policy(bufferlist& bl, ACLOwner *owner)
{
  bufferlist::iterator i = bl.begin();
  RGWAccessControlPolicy policy(cct);
  try {
    policy.decode_owner(i);
  } catch (buffer::error& err) {
    ldout(cct, 0) << "ERROR: could not decode policy, caught buffer::error" << dendl;
    return -EIO;
  }
  *owner = policy.get_owner();
  return 0;
}

int rgw_policy_from_attrset(CephContext *cct, map<string, bufferlist>& attrset, RGWAccessControlPolicy *policy)
{
  map<string, bufferlist>::iterator aiter = attrset.find(RGW_ATTR_ACL);
  if (aiter == attrset.end())
    return -EIO;

  bufferlist& bl = aiter->second;
  bufferlist::iterator iter = bl.begin();
  try {
    policy->decode(iter);
  } catch (buffer::error& err) {
    ldout(cct, 0) << "ERROR: could not decode policy, caught buffer::error" << dendl;
    return -EIO;
  }
  if (cct->_conf->subsys.should_gather(ceph_subsys_rgw, 15)) {
    RGWAccessControlPolicy_S3 *s3policy = static_cast<RGWAccessControlPolicy_S3 *>(policy);
    ldout(cct, 15) << "Read AccessControlPolicy";
    s3policy->to_xml(*_dout);
    *_dout << dendl;
  }
  return 0;
}

/** 
 * get listing of the objects in a bucket.
 * bucket: bucket to list contents of
 * max: maximum number of results to return
 * prefix: only return results that match this prefix
 * delim: do not include results that match this string.
 *     Any skipped results will have the matching portion of their name
 *     inserted in common_prefixes with a "true" mark.
 * marker: if filled in, begin the listing with this object.
 * result: the objects are put in here.
 * common_prefixes: if delim is filled in, any matching prefixes are placed
 *     here.
 */
int RGWRados::list_objects(rgw_bucket& bucket, int max, string& prefix, string& delim,
			   string& marker, vector<RGWObjEnt>& result, map<string, bool>& common_prefixes,
			   bool get_content_type, string& ns, bool enforce_ns,
                           bool *is_truncated, RGWAccessListFilter *filter)
{
  int count = 0;
  bool truncated;

  if (bucket_is_system(bucket)) {
    return -EINVAL;
  }
  result.clear();

  rgw_obj marker_obj, prefix_obj;
  marker_obj.set_ns(ns);
  marker_obj.set_obj(marker);
  string cur_marker = marker_obj.object;

  prefix_obj.set_ns(ns);
  prefix_obj.set_obj(prefix);
  string cur_prefix = prefix_obj.object;

  do {
    std::map<string, RGWObjEnt> ent_map;
    int r = cls_bucket_list(bucket, cur_marker, cur_prefix, max - count, ent_map,
                            &truncated, &cur_marker);
    if (r < 0)
      return r;

    std::map<string, RGWObjEnt>::iterator eiter;
    for (eiter = ent_map.begin(); eiter != ent_map.end(); ++eiter) {
      string obj = eiter->first;
      string key = obj;

      bool check_ns = rgw_obj::translate_raw_obj_to_obj_in_ns(obj, ns);

      if (enforce_ns && !check_ns) {
        if (!ns.empty()) {
          /* we've iterated past the namespace we're searching -- done now */
          truncated = false;
          goto done;
        }

        /* we're not looking at the namespace this object is in, next! */
        continue;
      }

      if (filter && !filter->filter(obj, key))
        continue;

      if (prefix.size() &&  ((obj).compare(0, prefix.size(), prefix) != 0))
        continue;

      if (!delim.empty()) {
        int delim_pos = obj.find(delim, prefix.size());

        if (delim_pos >= 0) {
          common_prefixes[obj.substr(0, delim_pos + 1)] = true;
          continue;
        }
      }

      RGWObjEnt ent = eiter->second;
      ent.name = obj;
      ent.ns = ns;
      result.push_back(ent);
      count++;
    }
  } while (truncated && count < max);

done:
  if (is_truncated)
    *is_truncated = truncated;

  return 0;
}

/**
 * create a rados pool, associated meta info
 * returns 0 on success, -ERR# otherwise.
 */
int RGWRados::create_pool(rgw_bucket& bucket) 
{
  int ret = 0;

  string pool = bucket.index_pool;

  ret = rados->pool_create(pool.c_str(), 0);
  if (ret == -EEXIST)
    ret = 0;
  if (ret < 0)
    return ret;

  if (bucket.data_pool != pool) {
    ret = rados->pool_create(bucket.data_pool.c_str(), 0);
    if (ret == -EEXIST)
      ret = 0;
    if (ret < 0)
      return ret;
  }

  return 0;
}

int RGWRados::init_bucket_index(rgw_bucket& bucket)
{
  librados::IoCtx index_ctx; // context for new bucket

  int r = open_bucket_index_ctx(bucket, index_ctx);
  if (r < 0)
    return r;

  string dir_oid =  dir_oid_prefix;
  dir_oid.append(bucket.marker);

  librados::ObjectWriteOperation op;
  op.create(true);
  r = cls_rgw_init_index(index_ctx, op, dir_oid);
  if (r < 0 && r != -EEXIST)
    return r;

  return 0;
}

/**
 * create a bucket with name bucket and the given list of attrs
 * returns 0 on success, -ERR# otherwise.
 */
int RGWRados::create_bucket(RGWUserInfo& owner, rgw_bucket& bucket,
                            const string& region_name,
                            const string& placement_rule,
			    map<std::string, bufferlist>& attrs,
                            RGWBucketInfo& info,
                            obj_version *pobjv,
                            time_t creation_time,
                            rgw_bucket *pmaster_bucket,
			    bool exclusive)
{
#define MAX_CREATE_RETRIES 20 /* need to bound retries */
  string selected_placement_rule;
  for (int i = 0; i < MAX_CREATE_RETRIES; i++) {
    int ret = 0;
    ret = select_bucket_placement(owner, region_name, placement_rule, bucket.name, bucket, &selected_placement_rule);
    if (ret < 0)
      return ret;
    bufferlist bl;
    uint32_t nop = 0;
    ::encode(nop, bl);

    const string& pool = zone.domain_root.name;
    const char *pool_str = pool.c_str();
    librados::IoCtx id_io_ctx;
    int r = rados->ioctx_create(pool_str, id_io_ctx);
    if (r < 0)
      return r;

    if (!pmaster_bucket) {
      uint64_t iid = instance_id();
      uint64_t bid = next_bucket_id();
      char buf[32];
      snprintf(buf, sizeof(buf), "%s.%llu.%llu", zone.name.c_str(), (long long)iid, (long long)bid);
      bucket.marker = buf;
      bucket.bucket_id = bucket.marker;
    } else {
      bucket.marker = pmaster_bucket->marker;
      bucket.bucket_id = pmaster_bucket->bucket_id;
    }

    string dir_oid =  dir_oid_prefix;
    dir_oid.append(bucket.marker);

    r = init_bucket_index(bucket);
    if (r < 0)
      return r;

    RGWObjVersionTracker& objv_tracker = info.objv_tracker;

    if (pobjv) {
      objv_tracker.write_version = *pobjv;
    } else {
      objv_tracker.generate_new_write_ver(cct);
    }

    info.bucket = bucket;
    info.owner = owner.user_id;
    info.region = region_name;
    info.placement_rule = selected_placement_rule;
    if (!creation_time)
      time(&info.creation_time);
    else
      info.creation_time = creation_time;
    ret = put_linked_bucket_info(info, exclusive, 0, &attrs, true);
    if (ret == -EEXIST) {
      /* remove bucket meta instance */
      string entry;
      get_bucket_instance_entry(bucket, entry);
      r = rgw_bucket_instance_remove_entry(this, entry, &info.objv_tracker);
      if (r < 0)
        return r;

      /* remove bucket index */
      librados::IoCtx index_ctx; // context for new bucket
      int r = open_bucket_index_ctx(bucket, index_ctx);
      if (r < 0)
        return r;

      /* we need to reread the info and return it, caller will have a use for it */
      index_ctx.remove(dir_oid);
      r = get_bucket_info(NULL, bucket.name, info, NULL, NULL);
      if (r < 0) {
        if (r == -ENOENT) {
          continue;
        }
        ldout(cct, 0) << "get_bucket_info returned " << r << dendl;
        return r;
      }
      /* ret == -ENOENT here */
    }
    return ret;
  }

  /* this is highly unlikely */
  ldout(cct, 0) << "ERROR: could not create bucket, continuously raced with bucket creation and removal" << dendl;
  return -ENOENT;
}

int RGWRados::select_new_bucket_location(RGWUserInfo& user_info, const string& region_name, const string& request_rule,
                                         const string& bucket_name, rgw_bucket& bucket, string *pselected_rule)
{
  /* first check that rule exists within the specific region */
  map<string, RGWRegion>::iterator riter = region_map.regions.find(region_name);
  if (riter == region_map.regions.end()) {
    ldout(cct, 0) << "could not find region " << region_name << " in region map" << dendl;
    return -EINVAL;
  }
  /* now check that tag exists within region */
  RGWRegion& region = riter->second;

  /* find placement rule. Hierarchy: request rule > user default rule > region default rule */
  string rule = request_rule;
  if (rule.empty()) {
    rule = user_info.default_placement;
    if (rule.empty())
      rule = region.default_placement;
  }

  if (rule.empty()) {
    ldout(cct, 0) << "misconfiguration, should not have an empty placement rule name" << dendl;
    return -EIO;
  }

  if (!rule.empty()) {
    map<string, RGWRegionPlacementTarget>::iterator titer = region.placement_targets.find(rule);
    if (titer == region.placement_targets.end()) {
      ldout(cct, 0) << "could not find placement rule " << rule << " within region " << dendl;
      return -EINVAL;
    }

    /* now check tag for the rule, whether user is permitted to use rule */
    RGWRegionPlacementTarget& target_rule = titer->second;
    if (!target_rule.user_permitted(user_info.placement_tags)) {
      ldout(cct, 0) << "user not permitted to use placement rule" << dendl;
      return -EPERM;
    }
  }

  /* yay, user is permitted, now just make sure that zone has this rule configured. We're
   * checking it for the local zone, because that's where this bucket object is going to
   * reside.
   */
  map<string, RGWZonePlacementInfo>::iterator piter = zone.placement_pools.find(rule);
  if (piter == zone.placement_pools.end()) {
    /* couldn't find, means we cannot really place data for this bucket in this zone */
    if ((region_name.empty() && region.is_master) ||
        region_name == region.name) {
      /* that's a configuration error, zone should have that rule, as we're within the requested
       * region */
      return -EINVAL;
    } else {
      /* oh, well, data is not going to be placed here, bucket object is just a placeholder */
      return 0;
    }
  }

  if (pselected_rule)
    *pselected_rule = rule;
  
  return set_bucket_location_by_rule(rule, bucket_name, bucket);
}

int RGWRados::set_bucket_location_by_rule(const string& location_rule, const std::string& bucket_name, rgw_bucket& bucket)
{
  bucket.name = bucket_name;

  map<string, RGWZonePlacementInfo>::iterator piter = zone.placement_pools.find(location_rule);
  if (piter == zone.placement_pools.end()) {
    /* silently ignore, bucket will not reside in this zone */
    return 0;
  }

  RGWZonePlacementInfo& placement_info = piter->second;

  bucket.data_pool = placement_info.data_pool;
  bucket.index_pool = placement_info.index_pool;

  return 0;

}

int RGWRados::select_bucket_placement(RGWUserInfo& user_info, const string& region_name, const string& placement_rule,
                                      const string& bucket_name, rgw_bucket& bucket, string *pselected_rule)
{
  bufferlist map_bl;
  map<string, bufferlist> m;
  string pool_name;
  bool write_map = false;

  if (!zone.placement_pools.empty()) {
    return select_new_bucket_location(user_info, region_name, placement_rule, bucket_name, bucket, pselected_rule);
  }

  rgw_obj obj(zone.domain_root, avail_pools);

  int ret = rgw_get_system_obj(this, NULL, zone.domain_root, avail_pools, map_bl, NULL, NULL);
  if (ret < 0) {
    goto read_omap;
  }

  try {
    bufferlist::iterator iter = map_bl.begin();
    ::decode(m, iter);
  } catch (buffer::error& err) {
    ldout(cct, 0) << "ERROR: couldn't decode avail_pools" << dendl;
  }

read_omap:
  if (m.empty()) {
    bufferlist header;
    ret = omap_get_all(obj, header, m);

    write_map = true;
  }

  if (ret < 0 || m.empty()) {
    vector<string> names;
    names.push_back(default_storage_pool);
    vector<int> retcodes;
    bufferlist bl;
    ret = create_pools(names, retcodes);
    if (ret < 0)
      return ret;
    ret = omap_set(obj, default_storage_pool, bl);
    if (ret < 0)
      return ret;
    m[default_storage_pool] = bl;
  }

  if (write_map) {
    bufferlist new_bl;
    ::encode(m, new_bl);
    ret = put_obj_data(NULL, obj, new_bl.c_str(), -1, new_bl.length(), false);
    if (ret < 0) {
      ldout(cct, 0) << "WARNING: could not save avail pools map info ret=" << ret << dendl;
    }
  }

  map<string, bufferlist>::iterator miter;
  if (m.size() > 1) {
    vector<string> v;
    for (miter = m.begin(); miter != m.end(); ++miter) {
      v.push_back(miter->first);
    }

    uint32_t r;
    ret = get_random_bytes((char *)&r, sizeof(r));
    if (ret < 0)
      return ret;

    int i = r % v.size();
    pool_name = v[i];
  } else {
    miter = m.begin();
    pool_name = miter->first;
  }
  bucket.data_pool = pool_name;
  bucket.index_pool = pool_name;
  bucket.name = bucket_name;

  return 0;

}

int RGWRados::update_placement_map()
{
  bufferlist header;
  map<string, bufferlist> m;
  rgw_obj obj(zone.domain_root, avail_pools);
  int ret = omap_get_all(obj, header, m);
  if (ret < 0)
    return ret;

  bufferlist new_bl;
  ::encode(m, new_bl);
  ret = put_obj_data(NULL, obj, new_bl.c_str(), -1, new_bl.length(), false);
  if (ret < 0) {
    ldout(cct, 0) << "WARNING: could not save avail pools map info ret=" << ret << dendl;
  }

  return ret;
}

int RGWRados::add_bucket_placement(std::string& new_pool)
{
  int ret = rados->pool_lookup(new_pool.c_str());
  if (ret < 0) // DNE, or something
    return ret;

  rgw_obj obj(zone.domain_root, avail_pools);
  bufferlist empty_bl;
  ret = omap_set(obj, new_pool, empty_bl);

  // don't care about return value
  update_placement_map();

  return ret;
}

int RGWRados::remove_bucket_placement(std::string& old_pool)
{
  rgw_obj obj(zone.domain_root, avail_pools);
  int ret = omap_del(obj, old_pool);

  // don't care about return value
  update_placement_map();

  return ret;
}

int RGWRados::list_placement_set(set<string>& names)
{
  bufferlist header;
  map<string, bufferlist> m;

  rgw_obj obj(zone.domain_root, avail_pools);
  int ret = omap_get_all(obj, header, m);
  if (ret < 0)
    return ret;

  names.clear();
  map<string, bufferlist>::iterator miter;
  for (miter = m.begin(); miter != m.end(); ++miter) {
    names.insert(miter->first);
  }

  return names.size();
}

int RGWRados::create_pools(vector<string>& names, vector<int>& retcodes)
{
  vector<string>::iterator iter;
  vector<librados::PoolAsyncCompletion *> completions;
  vector<int> rets;

  for (iter = names.begin(); iter != names.end(); ++iter) {
    librados::PoolAsyncCompletion *c = librados::Rados::pool_async_create_completion();
    completions.push_back(c);
    string& name = *iter;
    int ret = rados->pool_create_async(name.c_str(), c);
    rets.push_back(ret);
  }

  vector<int>::iterator riter;
  vector<librados::PoolAsyncCompletion *>::iterator citer;

  assert(rets.size() == completions.size());
  for (riter = rets.begin(), citer = completions.begin(); riter != rets.end(); ++riter, ++citer) {
    int r = *riter;
    PoolAsyncCompletion *c = *citer;
    if (r == 0) {
      c->wait();
      r = c->get_return_value();
      if (r < 0) {
        ldout(cct, 0) << "WARNING: async pool_create returned " << r << dendl;
      }
      c->release();
    }
    retcodes.push_back(r);
  }
  return 0;
}

/**
 * Write/overwrite an object to the bucket storage.
 * bucket: the bucket to store the object in
 * obj: the object name/key
 * data: the object contents/value
 * size: the amount of data to write (data must be this long)
 * mtime: if non-NULL, writes the given mtime to the bucket storage
 * attrs: all the given attrs are written to bucket storage for the given object
 * exclusive: create object exclusively
 * Returns: 0 on success, -ERR# otherwise.
 */
int RGWRados::put_obj_meta_impl(void *ctx, rgw_obj& obj,  uint64_t size,
                  time_t *mtime, map<string, bufferlist>& attrs,
                  RGWObjCategory category, int flags,
                  map<string, bufferlist>* rmattrs,
                  const bufferlist *data,
                  RGWObjManifest *manifest,
		  const string *ptag,
                  list<string> *remove_objs,
                  bool modify_version,
                  RGWObjVersionTracker *objv_tracker,
                  time_t set_mtime)
{
  rgw_bucket bucket;
  std::string oid, key;
  get_obj_bucket_and_oid_key(obj, bucket, oid, key);
  librados::IoCtx io_ctx;
  RGWRadosCtx *rctx = static_cast<RGWRadosCtx *>(ctx);

  int r = open_bucket_data_ctx(bucket, io_ctx);
  if (r < 0)
    return r;

  io_ctx.locator_set_key(key);

  ObjectWriteOperation op;

  RGWObjState *state = NULL;

  if (flags & PUT_OBJ_EXCL) {
    if (!(flags & PUT_OBJ_CREATE))
	return -EINVAL;
    op.create(true); // exclusive create
  } else {
    bool reset_obj = (flags & PUT_OBJ_CREATE) != 0;
    r = prepare_atomic_for_write(rctx, obj, op, &state, reset_obj, ptag);
    if (r < 0)
      return r;
  }

  if (objv_tracker) {
    objv_tracker->prepare_op_for_write(&op);
  }

  utime_t ut;
  if (set_mtime) {
    ut = utime_t(set_mtime, 0);
  } else {
    ut = ceph_clock_now(0);
    set_mtime = ut.sec();
  }

  op.mtime(&set_mtime);

  if (data) {
    /* if we want to overwrite the data, we also want to overwrite the
       xattrs, so just remove the object */
    op.write_full(*data);
  }

  string etag;
  string content_type;
  bufferlist acl_bl;

  map<string, bufferlist>::iterator iter;
  if (rmattrs) {
    for (iter = rmattrs->begin(); iter != rmattrs->end(); ++iter) {
      const string& name = iter->first;
      op.rmxattr(name.c_str());
    }
  }

  if (manifest) {
    /* remove existing manifest attr */
    iter = attrs.find(RGW_ATTR_MANIFEST);
    if (iter != attrs.end())
      attrs.erase(iter);

    bufferlist bl;
    ::encode(*manifest, bl);
    op.setxattr(RGW_ATTR_MANIFEST, bl);
  }

  for (iter = attrs.begin(); iter != attrs.end(); ++iter) {
    const string& name = iter->first;
    bufferlist& bl = iter->second;

    if (!bl.length())
      continue;

    op.setxattr(name.c_str(), bl);

    if (name.compare(RGW_ATTR_ETAG) == 0) {
      etag = bl.c_str();
    } else if (name.compare(RGW_ATTR_CONTENT_TYPE) == 0) {
      content_type = bl.c_str();
    } else if (name.compare(RGW_ATTR_ACL) == 0) {
      acl_bl = bl;
    }
  }

  if (!op.size())
    return 0;

  string index_tag;
  uint64_t epoch;
  int64_t poolid;

  if (state) {
    index_tag = state->write_tag;
  }

  r = prepare_update_index(NULL, bucket, CLS_RGW_OP_ADD, obj, index_tag);
  if (r < 0)
    return r;

  r = io_ctx.operate(oid, &op);
  if (r < 0)
    goto done_cancel;

  if (objv_tracker) {
    objv_tracker->apply_write();
  }

  epoch = io_ctx.get_last_version();
  poolid = io_ctx.get_id();

  r = complete_atomic_overwrite(rctx, state, obj);
  if (r < 0) {
    ldout(cct, 0) << "ERROR: complete_atomic_overwrite returned r=" << r << dendl;
  }

  r = complete_update_index(bucket, obj.object, index_tag, poolid, epoch, size,
                            ut, etag, content_type, &acl_bl, category, remove_objs);
  if (r < 0)
    goto done_cancel;

  if (mtime) {
    *mtime = set_mtime;
  }

  return 0;

done_cancel:
  int ret = complete_update_index_cancel(bucket, obj.object, index_tag);
  if (ret < 0) {
    ldout(cct, 0) << "ERROR: complete_update_index_cancel() returned ret=" << ret << dendl;
  }
  return r;
}

/**
 * Write/overwrite an object to the bucket storage.
 * bucket: the bucket to store the object in
 * obj: the object name/key
 * data: the object contents/value
 * offset: the offet to write to in the object
 *         If this is -1, we will overwrite the whole object.
 * size: the amount of data to write (data must be this long)
 * attrs: all the given attrs are written to bucket storage for the given object
 * Returns: 0 on success, -ERR# otherwise.
 */
int RGWRados::put_obj_data(void *ctx, rgw_obj& obj,
			   const char *data, off_t ofs, size_t len, bool exclusive)
{
  void *handle;
  bufferlist bl;
  bl.append(data, len);
  int r = aio_put_obj_data(ctx, obj, bl, ofs, exclusive, &handle);
  if (r < 0)
    return r;
  return aio_wait(handle);
}

int RGWRados::aio_put_obj_data(void *ctx, rgw_obj& obj, bufferlist& bl,
			       off_t ofs, bool exclusive,
                               void **handle)
{
  rgw_bucket bucket;
  std::string oid, key;
  get_obj_bucket_and_oid_key(obj, bucket, oid, key);
  librados::IoCtx io_ctx;

  int r = open_bucket_data_ctx(bucket, io_ctx);
  if (r < 0)
    return r;

  io_ctx.locator_set_key(key);

  AioCompletion *c = librados::Rados::aio_create_completion(NULL, NULL, NULL);
  *handle = c;
  
  ObjectWriteOperation op;

  if (exclusive)
    op.create(true);

  if (ofs == -1) {
    op.write_full(bl);
  } else {
    op.write(ofs, bl);
  }
  r = io_ctx.aio_operate(oid, c, &op);
  if (r < 0)
    return r;

  return 0;
}

int RGWRados::aio_wait(void *handle)
{
  AioCompletion *c = (AioCompletion *)handle;
  c->wait_for_complete();
  int ret = c->get_return_value();
  c->release();
  return ret;
}

bool RGWRados::aio_completed(void *handle)
{
  AioCompletion *c = (AioCompletion *)handle;
  return c->is_complete();
}

class RGWRadosPutObj : public RGWGetDataCB
{
  rgw_obj obj;
  RGWPutObjProcessor_Atomic *processor;
  RGWOpStateSingleOp *opstate;
public:
  RGWRadosPutObj(RGWPutObjProcessor_Atomic *p, RGWOpStateSingleOp *_ops) : processor(p), opstate(_ops) {}
  int handle_data(bufferlist& bl, off_t ofs, off_t len) {
    void *handle;
    int ret = processor->handle_data(bl, ofs, &handle);
    if (ret < 0)
      return ret;

    if (opstate) {
      /* need to update opstate repository with new state. This is ratelimited, so we're not
       * really doing it every time
       */
      ret = opstate->renew_state();
      if (ret < 0) {
        /* could not renew state! might have been marked as cancelled */
        return ret;
      }
    }

    ret = processor->throttle_data(handle);
    if (ret < 0)
      return ret;

    return 0;
  }

  void set_extra_data_len(uint64_t len) {
    RGWGetDataCB::set_extra_data_len(len);
    processor->set_extra_data_len(len);
  }

  int complete(string& etag, time_t *mtime, time_t set_mtime, map<string, bufferlist>& attrs) {
    return processor->complete(etag, mtime, set_mtime, attrs);
  }
};

/*
 * prepare attrset, either replace it with new attrs, or keep it (other than acls).
 */
static void set_copy_attrs(map<string, bufferlist>& src_attrs, map<string, bufferlist>& attrs, bool replace_attrs, bool intra_region)
{
  if (replace_attrs) {
    if (!attrs[RGW_ATTR_ETAG].length())
      attrs[RGW_ATTR_ETAG] = src_attrs[RGW_ATTR_ETAG];

    src_attrs = attrs;
  } else {
    /* copying attrs from source, however acls should only be copied if it's intra-region operation */
    if (!intra_region)
      src_attrs[RGW_ATTR_ACL] = attrs[RGW_ATTR_ACL];
  }
}

/**
 * Copy an object.
 * dest_obj: the object to copy into
 * src_obj: the object to copy from
 * attrs: if replace_attrs is set then these are placed on the new object
 * err: stores any errors resulting from the get of the original object
 * Returns: 0 on success, -ERR# otherwise.
 */
int RGWRados::copy_obj(void *ctx,
               const string& user_id,
               const string& client_id,
               const string& op_id,
               req_info *info,
               const string& source_zone,
               rgw_obj& dest_obj,
               rgw_obj& src_obj,
               RGWBucketInfo& dest_bucket_info,
               RGWBucketInfo& src_bucket_info,
               time_t *mtime,
               const time_t *mod_ptr,
               const time_t *unmod_ptr,
               const char *if_match,
               const char *if_nomatch,
               bool replace_attrs,
               map<string, bufferlist>& attrs,
               RGWObjCategory category,
               string *ptag,
               struct rgw_err *err)
{
  int ret;
  uint64_t total_len, obj_size;
  time_t lastmod;
  rgw_obj shadow_obj = dest_obj;
  string shadow_oid;

  bool remote_src;
  bool remote_dest;

  append_rand_alpha(cct, dest_obj.object, shadow_oid, 32);
  shadow_obj.init_ns(dest_obj.bucket, shadow_oid, shadow_ns);

  remote_dest = ((dest_bucket_info.region.empty() && !region.is_master) ||
      (dest_bucket_info.region != region.name));

  remote_src = ((src_bucket_info.region.empty() && !region.is_master) ||
      (src_bucket_info.region != region.name));

  if (remote_src && remote_dest) {
    ldout(cct, 0) << "ERROR: can't copy object when both src and dest buckets are remote" << dendl;
    return -EINVAL;
  }

  ldout(cct, 5) << "Copy object " << src_obj.bucket << ":" << src_obj.object << " => " << dest_obj.bucket << ":" << dest_obj.object << dendl;

  void *handle = NULL;

  map<string, bufferlist> src_attrs;
  off_t ofs = 0;
  off_t end = -1;
  if (!remote_src && source_zone.empty()) {
    ret = prepare_get_obj(ctx, src_obj, &ofs, &end, &src_attrs,
                  mod_ptr, unmod_ptr, &lastmod, if_match, if_nomatch, &total_len, &obj_size, NULL, &handle, err);
    if (ret < 0)
      return ret;
  } else {
    /* source is in a different region, copy it there */

    RGWRESTStreamReadRequest *in_stream_req;
    string tag;
    append_rand_alpha(cct, tag, tag, 32);

    RGWPutObjProcessor_Atomic processor(dest_obj.bucket, dest_obj.object,
                                        cct->_conf->rgw_obj_stripe_size, tag);
    ret = processor.prepare(this, ctx);
    if (ret < 0)
      return ret;

    RGWRESTConn *conn;
    if (source_zone.empty()) {
      conn = rest_master_conn;
    } else {
      map<string, RGWRESTConn *>::iterator iter = zone_conn_map.find(source_zone);
      if (iter == zone_conn_map.end()) {
        ldout(cct, 0) << "could not find zone connection to zone: " << source_zone << dendl;
        return -ENOENT;
      }
      conn = iter->second;
    }

    string obj_name = dest_obj.bucket.name + "/" + dest_obj.object;

    RGWOpStateSingleOp opstate(this, client_id, op_id, obj_name);

    int ret = opstate.set_state(RGWOpState::OPSTATE_IN_PROGRESS);
    if (ret < 0) {
      ldout(cct, 0) << "ERROR: failed to set opstate ret=" << ret << dendl;
      return ret;
    }
    RGWRadosPutObj cb(&processor, &opstate);
    string etag;
    map<string, string> req_headers;
    time_t set_mtime;
   
    ret = conn->get_obj(user_id, info, src_obj, true, &cb, &in_stream_req);
    if (ret < 0)
      goto set_err_state;

    ret = conn->complete_request(in_stream_req, etag, &set_mtime, req_headers);
    if (ret < 0)
      goto set_err_state;

    { /* opening scope so that we can do goto, sorry */
      bufferlist& extra_data_bl = processor.get_extra_data();
      if (extra_data_bl.length()) {
        JSONParser jp;
        if (!jp.parse(extra_data_bl.c_str(), extra_data_bl.length())) {
          ldout(cct, 0) << "failed to parse response extra data. len=" << extra_data_bl.length() << " data=" << extra_data_bl.c_str() << dendl;
          goto set_err_state;
        }

        JSONDecoder::decode_json("attrs", src_attrs, &jp);

        src_attrs.erase(RGW_ATTR_MANIFEST); // not interested in original object layout
      }
    }

    set_copy_attrs(src_attrs, attrs, replace_attrs, !source_zone.empty());

    ret = cb.complete(etag, mtime, set_mtime, src_attrs);
    if (ret < 0)
      goto set_err_state;

    ret = opstate.set_state(RGWOpState::OPSTATE_COMPLETE);
    if (ret < 0) {
      ldout(cct, 0) << "ERROR: failed to set opstate ret=" << ret << dendl;
    }

    return 0;
set_err_state:
    int r = opstate.set_state(RGWOpState::OPSTATE_ERROR);
    if (r < 0) {
      ldout(cct, 0) << "ERROR: failed to set opstate r=" << ret << dendl;
    }
    return ret;
  }
  attrset.erase(RGW_ATTR_ID_TAG);

  set_copy_attrs(src_attrs, attrs, replace_attrs, false);

  RGWObjManifest manifest;
  RGWObjState *astate = NULL;
  RGWRadosCtx *rctx = static_cast<RGWRadosCtx *>(ctx);
  ret = get_obj_state(rctx, src_obj, &astate, NULL);
  if (ret < 0)
    return ret;

  vector<rgw_obj> ref_objs;

  bool copy_data = !astate->has_manifest;
  bool copy_first = false;
  if (astate->has_manifest) {
    if (astate->manifest.objs.size() < 2) {
      copy_data = true;
    } else {
      map<uint64_t, RGWObjManifestPart>::iterator iter = astate->manifest.objs.begin();
      RGWObjManifestPart part = iter->second;
      if (part.loc == src_obj) {
	if (part.size > RGW_MAX_CHUNK_SIZE)  // should never happen
	  copy_data = true;
	else
          copy_first = true;
      }
    }
  }


  if (remote_dest) {
    /* dest is in a different region, copy it there */

    map<string, bufferlist> src_attrs;
    string etag;

    RGWRESTStreamWriteRequest *out_stream_req;

    int ret = rest_master_conn->put_obj_init(user_id, dest_obj, astate->size, src_attrs, &out_stream_req);
    if (ret < 0)
      return ret;

    ret = get_obj_iterate(ctx, &handle, src_obj, 0, astate->size - 1, out_stream_req->get_out_cb());
    if (ret < 0)
      return ret;

    ret = rest_master_conn->complete_request(out_stream_req, etag, mtime);
    if (ret < 0)
      return ret;

    return 0;
  } else if (copy_data) { /* refcounting tail wouldn't work here, just copy the data */
    return copy_obj_data(ctx, handle, end, dest_obj, src_obj, mtime, src_attrs, category, ptag, err);
  }

  map<uint64_t, RGWObjManifestPart>::iterator miter = astate->manifest.objs.begin();

  if (copy_first) // we need to copy first chunk, not increase refcount
    ++miter;

  RGWObjManifestPart *first_part = &miter->second;
  string oid, key;
  rgw_bucket bucket;
  get_obj_bucket_and_oid_key(first_part->loc, bucket, oid, key);
  librados::IoCtx io_ctx;
  PutObjMetaExtraParams ep;

  ret = open_bucket_data_ctx(bucket, io_ctx);
  if (ret < 0)
    return ret;

  bufferlist first_chunk;

  bool copy_itself = (dest_obj == src_obj);
  RGWObjManifest *pmanifest; 
  ldout(cct, 0) << "dest_obj=" << dest_obj << " src_obj=" << src_obj << " copy_itself=" << (int)copy_itself << dendl;


  string tag;

  if (ptag)
    tag = *ptag;

  if (tag.empty()) {
    append_rand_alpha(cct, tag, tag, 32);
  }

  if (!copy_itself) {
    for (; miter != astate->manifest.objs.end(); ++miter) {
      RGWObjManifestPart& part = miter->second;
      ObjectWriteOperation op;
      manifest.objs[miter->first] = part;
      cls_refcount_get(op, tag, true);

      get_obj_bucket_and_oid_key(part.loc, bucket, oid, key);
      io_ctx.locator_set_key(key);

      ret = io_ctx.operate(oid, &op);
      if (ret < 0)
        goto done_ret;

      ref_objs.push_back(part.loc);
    }
    manifest.obj_size = total_len;

    pmanifest = &manifest;
  } else {
    pmanifest = &astate->manifest;
    /* don't send the object's tail for garbage collection */
    astate->keep_tail = true;
  }

  if (copy_first) {
    ret = get_obj(ctx, NULL, &handle, src_obj, first_chunk, 0, RGW_MAX_CHUNK_SIZE);
    if (ret < 0)
      goto done_ret;

    first_part = &pmanifest->objs[0];
    first_part->loc = dest_obj;
    first_part->loc_ofs = 0;
    first_part->size = first_chunk.length();
  }

  ep.data = &first_chunk;
  ep.manifest = pmanifest;
  ep.ptag = &tag;

  ret = put_obj_meta(ctx, dest_obj, end + 1, src_attrs, category, PUT_OBJ_CREATE, ep);

  if (mtime)
    obj_stat(ctx, dest_obj, NULL, mtime, NULL, NULL, NULL, NULL);

  return 0;

done_ret:
  if (!copy_itself) {
    vector<rgw_obj>::iterator riter;

    /* rollback reference */
    for (riter = ref_objs.begin(); riter != ref_objs.end(); ++riter) {
      ObjectWriteOperation op;
      cls_refcount_put(op, tag, true);

      get_obj_bucket_and_oid_key(*riter, bucket, oid, key);
      io_ctx.locator_set_key(key);

      int r = io_ctx.operate(oid, &op);
      if (r < 0) {
        ldout(cct, 0) << "ERROR: cleanup after error failed to drop reference on obj=" << *riter << dendl;
      }
    }
  }
  return ret;
}


int RGWRados::copy_obj_data(void *ctx,
	       void *handle, off_t end,
               rgw_obj& dest_obj,
               rgw_obj& src_obj,
	       time_t *mtime,
               map<string, bufferlist>& attrs,
               RGWObjCategory category,
               string *ptag,
               struct rgw_err *err)
{
  bufferlist first_chunk;
  RGWObjManifest manifest;
  RGWObjManifestPart *first_part;
  map<string, bufferlist>::iterator iter;

  rgw_obj shadow_obj = dest_obj;
  string shadow_oid;

  append_rand_alpha(cct, dest_obj.object, shadow_oid, 32);
  shadow_obj.init_ns(dest_obj.bucket, shadow_oid, shadow_ns);

  int ret, r;
  off_t ofs = 0;
  PutObjMetaExtraParams ep;

  do {
    bufferlist bl;
    ret = get_obj(ctx, NULL, &handle, src_obj, bl, ofs, end);
    if (ret < 0)
      return ret;

    const char *data = bl.c_str();

    if (ofs < RGW_MAX_CHUNK_SIZE) {
      off_t len = min(RGW_MAX_CHUNK_SIZE - ofs, (off_t)ret);
      first_chunk.append(data, len);
      ofs += len;
      ret -= len;
      data += len;
    }

    // In the first call to put_obj_data, we pass ofs == -1 so that it will do
    // a write_full, wiping out whatever was in the object before this
    r = 0;
    if (ret > 0) {
      r = put_obj_data(ctx, shadow_obj, data, ((ofs == 0) ? -1 : ofs), ret, false);
    }
    if (r < 0)
      goto done_err;

    ofs += ret;
  } while (ofs <= end);

  first_part = &manifest.objs[0];
  first_part->loc = dest_obj;
  first_part->loc_ofs = 0;
  first_part->size = first_chunk.length();

  if (ofs > RGW_MAX_CHUNK_SIZE) {
    RGWObjManifestPart& tail = manifest.objs[RGW_MAX_CHUNK_SIZE];
    tail.loc = shadow_obj;
    tail.loc_ofs = RGW_MAX_CHUNK_SIZE;
    tail.size = ofs - RGW_MAX_CHUNK_SIZE;
  }
  manifest.obj_size = ofs;

  ep.data = &first_chunk;
  ep.manifest = &manifest;
  ep.ptag = ptag;

  ret = put_obj_meta(ctx, dest_obj, end + 1, attrs, category, PUT_OBJ_CREATE, ep);
  if (mtime)
    obj_stat(ctx, dest_obj, NULL, mtime, NULL, NULL, NULL, NULL);

  finish_get_obj(&handle);

  return ret;
done_err:
  delete_obj(ctx, shadow_obj);
  finish_get_obj(&handle);
  return r;
}

/**
 * Delete a bucket.
 * bucket: the name of the bucket to delete
 * Returns 0 on success, -ERR# otherwise.
 */
int RGWRados::delete_bucket(rgw_bucket& bucket, RGWObjVersionTracker& objv_tracker)
{
  librados::IoCtx index_ctx;
  string oid;
  int r = open_bucket_index(bucket, index_ctx, oid);
  if (r < 0)
    return r;

  std::map<string, RGWObjEnt> ent_map;
  string marker, prefix;
  bool is_truncated;

  do {
#define NUM_ENTRIES 1000
    r = cls_bucket_list(bucket, marker, prefix, NUM_ENTRIES, ent_map,
                        &is_truncated, &marker);
    if (r < 0)
      return r;

    string ns;
    std::map<string, RGWObjEnt>::iterator eiter;
    string obj;
    for (eiter = ent_map.begin(); eiter != ent_map.end(); ++eiter) {
      obj = eiter->first;

      if (rgw_obj::translate_raw_obj_to_obj_in_ns(obj, ns))
        return -ENOTEMPTY;
    }
  } while (is_truncated);

  r = rgw_bucket_delete_bucket_obj(this, bucket.name, objv_tracker);
  if (r < 0)
    return r;

  return 0;
}


int RGWRados::set_bucket_owner(rgw_bucket& bucket, ACLOwner& owner)
{
  RGWBucketInfo info;
  map<string, bufferlist> attrs;
  int r = get_bucket_instance_info(NULL, bucket, info, NULL, &attrs);
  if (r < 0) {
    ldout(cct, 0) << "NOTICE: get_bucket_info on bucket=" << bucket.name << " returned err=" << r << dendl;
    return r;
  }

  info.owner = owner.get_id();

  r = put_bucket_instance_info(info, false, 0, &attrs);
  if (r < 0) {
    ldout(cct, 0) << "NOTICE: put_bucket_info on bucket=" << bucket.name << " returned err=" << r << dendl;
    return r;
  }

  return 0;
}


int RGWRados::set_buckets_enabled(vector<rgw_bucket>& buckets, bool enabled)
{
  int ret = 0;

  vector<rgw_bucket>::iterator iter;

  for (iter = buckets.begin(); iter != buckets.end(); ++iter) {
    rgw_bucket& bucket = *iter;
    if (enabled)
      ldout(cct, 20) << "enabling bucket name=" << bucket.name << dendl;
    else
      ldout(cct, 20) << "disabling bucket name=" << bucket.name << dendl;

    RGWBucketInfo info;
    map<string, bufferlist> attrs;
    int r = get_bucket_instance_info(NULL, bucket, info, NULL, &attrs);
    if (r < 0) {
      ldout(cct, 0) << "NOTICE: get_bucket_info on bucket=" << bucket.name << " returned err=" << r << ", skipping bucket" << dendl;
      ret = r;
      continue;
    }
    if (enabled) {
      info.flags &= ~BUCKET_SUSPENDED;
    } else {
      info.flags |= BUCKET_SUSPENDED;
    }

    r = put_bucket_instance_info(info, false, 0, &attrs);
    if (r < 0) {
      ldout(cct, 0) << "NOTICE: put_bucket_info on bucket=" << bucket.name << " returned err=" << r << ", skipping bucket" << dendl;
      ret = r;
      continue;
    }
  }
  return ret;
}

int RGWRados::bucket_suspended(rgw_bucket& bucket, bool *suspended)
{
  RGWBucketInfo bucket_info;
  int ret = get_bucket_info(NULL, bucket.name, bucket_info, NULL);
  if (ret < 0) {
    return ret;
  }

  *suspended = ((bucket_info.flags & BUCKET_SUSPENDED) != 0);
  return 0;
}

int RGWRados::complete_atomic_overwrite(RGWRadosCtx *rctx, RGWObjState *state, rgw_obj& obj)
{
  if (!state || !state->has_manifest || state->keep_tail)
    return 0;

  cls_rgw_obj_chain chain;
  map<uint64_t, RGWObjManifestPart>::iterator iter;
  for (iter = state->manifest.objs.begin(); iter != state->manifest.objs.end(); ++iter) {
    rgw_obj& mobj = iter->second.loc;
    if (mobj == obj)
      continue;
    string oid, key;
    rgw_bucket bucket;
    get_obj_bucket_and_oid_key(mobj, bucket, oid, key);
    chain.push_obj(bucket.data_pool, oid, key);
  }

  string tag = state->obj_tag.c_str();
  int ret = gc->send_chain(chain, tag, false);  // do it async

  return ret;
}

int RGWRados::open_bucket_index(rgw_bucket& bucket, librados::IoCtx& index_ctx, string& bucket_oid)
{
  if (bucket_is_system(bucket))
    return -EINVAL;

  int r = open_bucket_index_ctx(bucket, index_ctx);
  if (r < 0)
    return r;

  if (bucket.marker.empty()) {
    ldout(cct, 0) << "ERROR: empty marker for bucket operation" << dendl;
    return -EIO;
  }

  bucket_oid = dir_oid_prefix;
  bucket_oid.append(bucket.marker);

  return 0;
}

static void translate_raw_stats(rgw_bucket_dir_header& header, map<RGWObjCategory, RGWBucketStats>& stats)
{
  map<uint8_t, struct rgw_bucket_category_stats>::iterator iter = header.stats.begin();
  for (; iter != header.stats.end(); ++iter) {
    RGWObjCategory category = (RGWObjCategory)iter->first;
    RGWBucketStats& s = stats[category];
    struct rgw_bucket_category_stats& header_stats = iter->second;
    s.category = (RGWObjCategory)iter->first;
    s.num_kb = ((header_stats.total_size + 1023) / 1024);
    s.num_kb_rounded = ((header_stats.total_size_rounded + 1023) / 1024);
    s.num_objects = header_stats.num_entries;
  }
}

int RGWRados::bucket_check_index(rgw_bucket& bucket,
				 map<RGWObjCategory, RGWBucketStats> *existing_stats,
				 map<RGWObjCategory, RGWBucketStats> *calculated_stats)
{
  librados::IoCtx index_ctx;
  string oid;

  int ret = open_bucket_index(bucket, index_ctx, oid);
  if (ret < 0)
    return ret;

  rgw_bucket_dir_header existing_header;
  rgw_bucket_dir_header calculated_header;

  ret = cls_rgw_bucket_check_index_op(index_ctx, oid, &existing_header, &calculated_header);
  if (ret < 0)
    return ret;

  translate_raw_stats(existing_header, *existing_stats);
  translate_raw_stats(calculated_header, *calculated_stats);

  return 0;
}

int RGWRados::bucket_rebuild_index(rgw_bucket& bucket)
{
  librados::IoCtx index_ctx;
  string oid;

  int ret = open_bucket_index(bucket, index_ctx, oid);
  if (ret < 0)
    return ret;

  return cls_rgw_bucket_rebuild_index_op(index_ctx, oid);
}


int RGWRados::defer_gc(void *ctx, rgw_obj& obj)
{
  RGWRadosCtx *rctx = static_cast<RGWRadosCtx *>(ctx);
  rgw_bucket bucket;
  std::string oid, key;
  get_obj_bucket_and_oid_key(obj, bucket, oid, key);
  if (!rctx)
    return 0;

  RGWObjState *state = NULL;

  int r = get_obj_state(rctx, obj, &state, NULL);
  if (r < 0)
    return r;

  if (!state->is_atomic) {
    ldout(cct, 20) << "state for obj=" << obj << " is not atomic, not deferring gc operation" << dendl;
    return -EINVAL;
  }

  if (state->obj_tag.length() == 0) {// check for backward compatibility
    ldout(cct, 20) << "state->obj_tag is empty, not deferring gc operation" << dendl;
    return -EINVAL;
  }

  string tag = state->obj_tag.c_str();

  ldout(cct, 0) << "defer chain tag=" << tag << dendl;

  return gc->defer_chain(tag, false);
}


/**
 * Delete an object.
 * bucket: name of the bucket storing the object
 * obj: name of the object to delete
 * Returns: 0 on success, -ERR# otherwise.
 */
int RGWRados::delete_obj_impl(void *ctx, rgw_obj& obj)
{
  rgw_bucket bucket;
  std::string oid, key;
  get_obj_bucket_and_oid_key(obj, bucket, oid, key);
  librados::IoCtx io_ctx;
  RGWRadosCtx *rctx = static_cast<RGWRadosCtx *>(ctx);
  int r = open_bucket_data_ctx(bucket, io_ctx);
  if (r < 0)
    return r;

  io_ctx.locator_set_key(key);

  ObjectWriteOperation op;

  RGWObjState *state;
  r = prepare_atomic_for_write(rctx, obj, op, &state, false, NULL);
  if (r < 0)
    return r;

  bool ret_not_existed = (state && !state->exists);

  string tag;
  r = prepare_update_index(state, bucket, CLS_RGW_OP_DEL, obj, tag);
  if (r < 0)
    return r;
  cls_refcount_put(op, tag, true);
  r = io_ctx.operate(oid, &op);
  bool removed = (r >= 0);

  int64_t poolid = io_ctx.get_id();
  if (r >= 0 || r == -ENOENT) {
    uint64_t epoch = io_ctx.get_last_version();
    r = complete_update_index_del(bucket, obj.object, tag, poolid, epoch);
  } else {
    int ret = complete_update_index_cancel(bucket, obj.object, tag);
    if (ret < 0) {
      ldout(cct, 0) << "ERROR: complete_update_index_cancel returned ret=" << ret << dendl;
    }
  }
  if (removed) {
    int ret = complete_atomic_overwrite(rctx, state, obj);
    if (ret < 0) {
      ldout(cct, 0) << "ERROR: complete_atomic_removal returned ret=" << ret << dendl;
    }
    /* other than that, no need to propagate error */
  }

  atomic_write_finish(state, r);

  if (r < 0)
    return r;

  if (ret_not_existed)
    return -ENOENT;

  return 0;
}

int RGWRados::delete_obj(void *ctx, rgw_obj& obj)
{
  int r;

  r = delete_obj_impl(ctx, obj);
  if (r == -ECANCELED)
    r = 0;

  return r;
}

int RGWRados::delete_obj_index(rgw_obj& obj)
{
  rgw_bucket bucket;
  std::string oid, key;
  get_obj_bucket_and_oid_key(obj, bucket, oid, key);

  string tag;
  int r = complete_update_index_del(bucket, obj.object, tag, -1 /* pool */, 0);

  return r;
}

static void generate_fake_tag(CephContext *cct, map<string, bufferlist>& attrset, RGWObjManifest& manifest, bufferlist& manifest_bl, bufferlist& tag_bl)
{
  string tag;

  map<uint64_t, RGWObjManifestPart>::iterator mi = manifest.objs.begin();
  if (mi != manifest.objs.end()) {
    if (manifest.objs.size() > 1) // first object usually points at the head, let's skip to a more unique part
      ++mi;
    tag = mi->second.loc.object;
    tag.append("_");
  }

  unsigned char md5[CEPH_CRYPTO_MD5_DIGESTSIZE];
  char md5_str[CEPH_CRYPTO_MD5_DIGESTSIZE * 2 + 1];
  MD5 hash;
  hash.Update((const byte *)manifest_bl.c_str(), manifest_bl.length());

  map<string, bufferlist>::iterator iter = attrset.find(RGW_ATTR_ETAG);
  if (iter != attrset.end()) {
    bufferlist& bl = iter->second;
    hash.Update((const byte *)bl.c_str(), bl.length());
  }

  hash.Final(md5);
  buf_to_hex(md5, CEPH_CRYPTO_MD5_DIGESTSIZE, md5_str);
  tag.append(md5_str);

  ldout(cct, 10) << "generate_fake_tag new tag=" << tag << dendl;

  tag_bl.append(tag.c_str(), tag.size() + 1);
}

int RGWRados::get_obj_state(RGWRadosCtx *rctx, rgw_obj& obj, RGWObjState **state, RGWObjVersionTracker *objv_tracker)
{
  RGWObjState *s = rctx->get_state(obj);
  ldout(cct, 20) << "get_obj_state: rctx=" << (void *)rctx << " obj=" << obj << " state=" << (void *)s << " s->prefetch_data=" << s->prefetch_data << dendl;
  *state = s;
  if (s->has_attrs)
    return 0;

  int r = obj_stat(rctx, obj, &s->size, &s->mtime, &s->epoch, &s->attrset, (s->prefetch_data ? &s->data : NULL), objv_tracker);
  if (r == -ENOENT) {
    s->exists = false;
    s->has_attrs = true;
    s->mtime = 0;
    return 0;
  }
  if (r < 0)
    return r;

  s->exists = true;
  s->has_attrs = true;
  map<string, bufferlist>::iterator iter = s->attrset.find(RGW_ATTR_SHADOW_OBJ);
  if (iter != s->attrset.end()) {
    bufferlist bl = iter->second;
    bufferlist::iterator it = bl.begin();
    it.copy(bl.length(), s->shadow_obj);
    s->shadow_obj[bl.length()] = '\0';
  }
  s->obj_tag = s->attrset[RGW_ATTR_ID_TAG];
  bufferlist manifest_bl = s->attrset[RGW_ATTR_MANIFEST];
  if (manifest_bl.length()) {
    bufferlist::iterator miter = manifest_bl.begin();
    try {
      ::decode(s->manifest, miter);
      s->has_manifest = true;
      s->size = s->manifest.obj_size;
    } catch (buffer::error& err) {
      ldout(cct, 20) << "ERROR: couldn't decode manifest" << dendl;
      return -EIO;
    }
    ldout(cct, 10) << "manifest: total_size = " << s->manifest.obj_size << dendl;
    map<uint64_t, RGWObjManifestPart>::iterator mi;
    for (mi = s->manifest.objs.begin(); mi != s->manifest.objs.end(); ++mi) {
      ldout(cct, 10) << "manifest: ofs=" << mi->first << " loc=" << mi->second.loc << dendl;
    }

    if (!s->obj_tag.length()) {
      /*
       * Uh oh, something's wrong, object with manifest should have tag. Let's
       * create one out of the manifest, would be unique
       */
      generate_fake_tag(cct, s->attrset, s->manifest, manifest_bl, s->obj_tag);
      s->fake_tag = true;
    }
  }
  if (s->obj_tag.length())
    ldout(cct, 20) << "get_obj_state: setting s->obj_tag to " << s->obj_tag.c_str() << dendl;
  else
    ldout(cct, 20) << "get_obj_state: s->obj_tag was set empty" << dendl;
  return 0;
}

/**
 * Get the attributes for an object.
 * bucket: name of the bucket holding the object.
 * obj: name of the object
 * name: name of the attr to retrieve
 * dest: bufferlist to store the result in
 * Returns: 0 on success, -ERR# otherwise.
 */
int RGWRados::get_attr(void *ctx, rgw_obj& obj, const char *name, bufferlist& dest,
                       RGWObjVersionTracker *objv_tracker)
{
  rgw_bucket bucket;
  std::string oid, key;
  get_obj_bucket_and_oid_key(obj, bucket, oid, key);
  librados::IoCtx io_ctx;
  rgw_bucket actual_bucket = bucket;
  string actual_obj = oid;
  RGWRadosCtx *rctx = static_cast<RGWRadosCtx *>(ctx);

  if (actual_obj.size() == 0) {
    actual_obj = bucket.name;
    actual_bucket = zone.domain_root;
  }

  int r = open_bucket_data_ctx(actual_bucket, io_ctx);
  if (r < 0)
    return r;

  io_ctx.locator_set_key(key);

  if (rctx) {
    RGWObjState *state;
    r = get_obj_state(rctx, obj, &state, NULL);
    if (r < 0)
      return r;
    if (!state->exists)
      return -ENOENT;
    if (state->get_attr(name, dest))
      return 0;
    return -ENODATA;
  }

  ObjectReadOperation op;

  if (objv_tracker) {
    objv_tracker->prepare_op_for_read(&op);
  }

  int rval;
  op.getxattr(name, &dest, &rval);
  
  r = io_ctx.operate(actual_obj, &op, NULL);
  if (r < 0)
    return r;

  return 0;
}

int RGWRados::append_atomic_test(RGWRadosCtx *rctx, rgw_obj& obj,
                            ObjectOperation& op, RGWObjState **pstate)
{
  if (!rctx)
    return 0;

  int r = get_obj_state(rctx, obj, pstate, NULL);
  if (r < 0)
    return r;

  RGWObjState *state = *pstate;

  if (!state->is_atomic) {
    ldout(cct, 20) << "state for obj=" << obj << " is not atomic, not appending atomic test" << dendl;
    return 0;
  }

  if (state->obj_tag.length() > 0 && !state->fake_tag) {// check for backward compatibility
    op.cmpxattr(RGW_ATTR_ID_TAG, LIBRADOS_CMPXATTR_OP_EQ, state->obj_tag);
  } else {
    ldout(cct, 20) << "state->obj_tag is empty, not appending atomic test" << dendl;
  }
  return 0;
}

int RGWRados::prepare_atomic_for_write_impl(RGWRadosCtx *rctx, rgw_obj& obj,
                            ObjectWriteOperation& op, RGWObjState **pstate,
			    bool reset_obj, const string *ptag)
{
  int r = get_obj_state(rctx, obj, pstate, NULL);
  if (r < 0)
    return r;

  RGWObjState *state = *pstate;

  bool need_guard = (state->has_manifest || (state->obj_tag.length() != 0)) && (!state->fake_tag);

  if (!state->is_atomic) {
    ldout(cct, 20) << "prepare_atomic_for_write_impl: state is not atomic. state=" << (void *)state << dendl;

    if (reset_obj) {
      op.create(false);
      op.remove(); // we're not dropping reference here, actually removing object
    }

    return 0;
  }

  if (need_guard) {
    /* first verify that the object wasn't replaced under */
    op.cmpxattr(RGW_ATTR_ID_TAG, LIBRADOS_CMPXATTR_OP_EQ, state->obj_tag);
    // FIXME: need to add FAIL_NOTEXIST_OK for racing deletion
  }

  if (reset_obj) {
    op.create(false);
    op.remove();
  }

  if (ptag) {
    state->write_tag = *ptag;
  } else {
    append_rand_alpha(cct, state->write_tag, state->write_tag, 32);
  }
  bufferlist bl;
  bl.append(state->write_tag.c_str(), state->write_tag.size() + 1);

  ldout(cct, 0) << "setting object write_tag=" << state->write_tag << dendl;

  op.setxattr(RGW_ATTR_ID_TAG, bl);

  return 0;
}

int RGWRados::prepare_atomic_for_write(RGWRadosCtx *rctx, rgw_obj& obj,
                            ObjectWriteOperation& op, RGWObjState **pstate,
			    bool reset_obj, const string *ptag)
{
  if (!rctx) {
    *pstate = NULL;
    return 0;
  }

  int r;
  r = prepare_atomic_for_write_impl(rctx, obj, op, pstate, reset_obj, ptag);

  return r;
}

/**
 * Set an attr on an object.
 * bucket: name of the bucket holding the object
 * obj: name of the object to set the attr on
 * name: the attr to set
 * bl: the contents of the attr
 * Returns: 0 on success, -ERR# otherwise.
 */
int RGWRados::set_attr(void *ctx, rgw_obj& obj, const char *name, bufferlist& bl, RGWObjVersionTracker *objv_tracker)
{
  map<string, bufferlist> attrs;
  attrs[name] = bl;
  return set_attrs(ctx, obj, attrs, NULL, objv_tracker);
}

int RGWRados::set_attrs(void *ctx, rgw_obj& obj,
                        map<string, bufferlist>& attrs,
                        map<string, bufferlist>* rmattrs,
                        RGWObjVersionTracker *objv_tracker)
{
  rgw_bucket bucket;
  std::string oid, key;
  get_obj_bucket_and_oid_key(obj, bucket, oid, key);
  librados::IoCtx io_ctx;
  string actual_obj = oid;
  RGWRadosCtx *rctx = static_cast<RGWRadosCtx *>(ctx);
  rgw_bucket actual_bucket = bucket;

  if (actual_obj.size() == 0) {
    actual_obj = bucket.name;
    actual_bucket = zone.domain_root;
  }

  int r = open_bucket_data_ctx(actual_bucket, io_ctx);
  if (r < 0)
    return r;

  io_ctx.locator_set_key(key);

  ObjectWriteOperation op;
  RGWObjState *state = NULL;

  r = append_atomic_test(rctx, obj, op, &state);
  if (r < 0)
    return r;

  if (objv_tracker) {
    objv_tracker->prepare_op_for_write(&op);
  }

  map<string, bufferlist>::iterator iter;
  if (rmattrs) {
    for (iter = rmattrs->begin(); iter != rmattrs->end(); ++iter) {
      const string& name = iter->first;
      op.rmxattr(name.c_str());
    }
  }

  for (iter = attrs.begin(); iter != attrs.end(); ++iter) {
    const string& name = iter->first;
    bufferlist& bl = iter->second;

    if (!bl.length())
      continue;

    op.setxattr(name.c_str(), bl);
  }

  if (!op.size())
    return 0;

  r = io_ctx.operate(actual_obj, &op);
  if (r < 0)
    return r;

  if (state) {
    if (rmattrs) {
      for (iter = rmattrs->begin(); iter != rmattrs->end(); ++iter) {
        state->attrset.erase(iter->first);
      }
    }
    for (iter = attrs.begin(); iter != attrs.end(); ++iter) {
      state->attrset[iter->first] = iter->second;
    }
  }

  return 0;
}

/**
 * Get data about an object out of RADOS and into memory.
 * bucket: name of the bucket the object is in.
 * obj: name/key of the object to read
 * data: if get_data==true, this pointer will be set
 *    to an address containing the object's data/value
 * ofs: the offset of the object to read from
 * end: the point in the object to stop reading
 * attrs: if non-NULL, the pointed-to map will contain
 *    all the attrs of the object when this function returns
 * mod_ptr: if non-NULL, compares the object's mtime to *mod_ptr,
 *    and if mtime is smaller it fails.
 * unmod_ptr: if non-NULL, compares the object's mtime to *unmod_ptr,
 *    and if mtime is >= it fails.
 * if_match/nomatch: if non-NULL, compares the object's etag attr
 *    to the string and, if it doesn't/does match, fails out.
 * get_data: if true, the object's data/value will be read out, otherwise not
 * err: Many errors will result in this structure being filled
 *    with extra informatin on the error.
 * Returns: -ERR# on failure, otherwise
 *          (if get_data==true) length of read data,
 *          (if get_data==false) length of the object
 */
int RGWRados::prepare_get_obj(void *ctx, rgw_obj& obj,
            off_t *pofs, off_t *pend,
            map<string, bufferlist> *attrs,
            const time_t *mod_ptr,
            const time_t *unmod_ptr,
            time_t *lastmod,
            const char *if_match,
            const char *if_nomatch,
            uint64_t *total_size,
            uint64_t *obj_size,
            RGWObjVersionTracker *objv_tracker,
            void **handle,
            struct rgw_err *err)
{
  rgw_bucket bucket;
  std::string oid, key;
  get_obj_bucket_and_oid_key(obj, bucket, oid, key);
  int r = -EINVAL;
  bufferlist etag;
  time_t ctime;
  RGWRadosCtx *rctx = static_cast<RGWRadosCtx *>(ctx);
  RGWRadosCtx *new_ctx = NULL;
  RGWObjState *astate = NULL;
  off_t ofs = 0;
  off_t end = -1;

  map<string, bufferlist>::iterator iter;

  *handle = NULL;

  GetObjState *state = new GetObjState;
  if (!state)
    return -ENOMEM;

  *handle = state;

  r = open_bucket_data_ctx(bucket, state->io_ctx);
  if (r < 0)
    goto done_err;

  state->io_ctx.locator_set_key(key);

  if (!rctx) {
    new_ctx = new RGWRadosCtx(this);
    rctx = new_ctx;
  }

  r = get_obj_state(rctx, obj, &astate, objv_tracker);
  if (r < 0)
    goto done_err;

  if (!astate->exists) {
    r = -ENOENT;
    goto done_err;
  }

  if (attrs) {
    *attrs = astate->attrset;
    if (cct->_conf->subsys.should_gather(ceph_subsys_rgw, 20)) {
      for (iter = attrs->begin(); iter != attrs->end(); ++iter) {
        ldout(cct, 20) << "Read xattr: " << iter->first << dendl;
      }
    }
    if (r < 0)
      goto done_err;
  }

  /* Convert all times go GMT to make them compatible */
  if (mod_ptr || unmod_ptr) {
    ctime = astate->mtime;

    if (mod_ptr) {
      ldout(cct, 10) << "If-Modified-Since: " << *mod_ptr << " Last-Modified: " << ctime << dendl;
      if (ctime < *mod_ptr) {
        r = -ERR_NOT_MODIFIED;
        goto done_err;
      }
    }

    if (unmod_ptr) {
      ldout(cct, 10) << "If-UnModified-Since: " << *unmod_ptr << " Last-Modified: " << ctime << dendl;
      if (ctime > *unmod_ptr) {
        r = -ERR_PRECONDITION_FAILED;
        goto done_err;
      }
    }
  }
  if (if_match || if_nomatch) {
    r = get_attr(rctx, obj, RGW_ATTR_ETAG, etag, NULL);
    if (r < 0)
      goto done_err;

    if (if_match) {
      string if_match_str = rgw_string_unquote(if_match);
      ldout(cct, 10) << "ETag: " << etag.c_str() << " " << " If-Match: " << if_match_str << dendl;
      if (if_match_str.compare(etag.c_str()) != 0) {
        r = -ERR_PRECONDITION_FAILED;
        goto done_err;
      }
    }

    if (if_nomatch) {
      string if_nomatch_str = rgw_string_unquote(if_nomatch);
      ldout(cct, 10) << "ETag: " << etag.c_str() << " " << " If-NoMatch: " << if_nomatch_str << dendl;
      if (if_nomatch_str.compare(etag.c_str()) == 0) {
        r = -ERR_NOT_MODIFIED;
        goto done_err;
      }
    }
  }

  if (pofs)
    ofs = *pofs;
  if (pend)
    end = *pend;

  if (ofs < 0) {
    ofs += astate->size;
    if (ofs < 0)
      ofs = 0;
    end = astate->size - 1;
  } else if (end < 0) {
    end = astate->size - 1;
  }

  if (astate->size > 0) {
    if (ofs >= (off_t)astate->size) {
      r = -ERANGE;
      goto done_err;
    }
    if (end >= (off_t)astate->size) {
      end = astate->size - 1;
    }
  }

  if (pofs)
    *pofs = ofs;
  if (pend)
    *pend = end;
  if (total_size)
    *total_size = (ofs <= end ? end + 1 - ofs : 0);
  if (obj_size)
    *obj_size = astate->size;
  if (lastmod)
    *lastmod = astate->mtime;

  delete new_ctx;

  return 0;

done_err:
  delete new_ctx;
  finish_get_obj(handle);
  return r;
}

int RGWRados::prepare_update_index(RGWObjState *state, rgw_bucket& bucket,
                                   RGWModifyOp op, rgw_obj& obj, string& tag)
{
  if (bucket_is_system(bucket))
    return 0;

  int ret = data_log->add_entry(obj.bucket);
  if (ret < 0) {
    lderr(cct) << "ERROR: failed writing data log" << dendl;
    return ret;
  }

  if (state && state->obj_tag.length()) {
    int len = state->obj_tag.length();
    char buf[len + 1];
    memcpy(buf, state->obj_tag.c_str(), len);
    buf[len] = '\0';
    tag = buf;
  } else {
    if (tag.empty()) {
      append_rand_alpha(cct, tag, tag, 32);
    }
  }
  ret = cls_obj_prepare_op(bucket, op, tag,
                               obj.object, obj.key);

  return ret;
}

int RGWRados::complete_update_index(rgw_bucket& bucket, string& oid, string& tag, int64_t poolid, uint64_t epoch, uint64_t size,
                                    utime_t& ut, string& etag, string& content_type, bufferlist *acl_bl, RGWObjCategory category,
                                    list<string> *remove_objs)
{
  if (bucket_is_system(bucket))
    return 0;

  RGWObjEnt ent;
  ent.name = oid;
  ent.size = size;
  ent.mtime = ut;
  ent.etag = etag;
  ACLOwner owner;
  if (acl_bl && acl_bl->length()) {
    int ret = decode_policy(*acl_bl, &owner);
    if (ret < 0) {
      ldout(cct, 0) << "WARNING: could not decode policy ret=" << ret << dendl;
    }
  }
  ent.owner = owner.get_id();
  ent.owner_display_name = owner.get_display_name();
  ent.content_type = content_type;

  int ret = cls_obj_complete_add(bucket, tag, poolid, epoch, ent, category, remove_objs);

  return ret;
}


int RGWRados::clone_objs_impl(void *ctx, rgw_obj& dst_obj,
                        vector<RGWCloneRangeInfo>& ranges,
                        map<string, bufferlist> attrs,
                        RGWObjCategory category,
                        time_t *pmtime,
                        bool truncate_dest,
                        bool exclusive,
                        pair<string, bufferlist> *xattr_cond)
{
  rgw_bucket bucket;
  std::string dst_oid, dst_key;
  get_obj_bucket_and_oid_key(dst_obj, bucket, dst_oid, dst_key);
  librados::IoCtx io_ctx;
  RGWRadosCtx *rctx = static_cast<RGWRadosCtx *>(ctx);
  uint64_t size = 0;
  string etag;
  string content_type;
  bufferlist acl_bl;
  bool update_index = (category == RGW_OBJ_CATEGORY_MAIN ||
                       category == RGW_OBJ_CATEGORY_MULTIMETA);

  int r = open_bucket_data_ctx(bucket, io_ctx);
  if (r < 0)
    return r;
  io_ctx.locator_set_key(dst_key);
  ObjectWriteOperation op;
  if (truncate_dest) {
    op.remove();
    op.set_op_flags(OP_FAILOK); // don't fail if object didn't exist
  }

  op.create(exclusive);


  map<string, bufferlist>::iterator iter;
  for (iter = attrs.begin(); iter != attrs.end(); ++iter) {
    const string& name = iter->first;
    bufferlist& bl = iter->second;
    op.setxattr(name.c_str(), bl);

    if (name.compare(RGW_ATTR_ETAG) == 0) {
      etag = bl.c_str();
    } else if (name.compare(RGW_ATTR_CONTENT_TYPE) == 0) {
      content_type = bl.c_str();
    } else if (name.compare(RGW_ATTR_ACL) == 0) {
      acl_bl = bl;
    }
  }
  RGWObjState *state;
  r = prepare_atomic_for_write(rctx, dst_obj, op, &state, true, NULL);
  if (r < 0)
    return r;

  vector<RGWCloneRangeInfo>::iterator range_iter;
  for (range_iter = ranges.begin(); range_iter != ranges.end(); ++range_iter) {
    RGWCloneRangeInfo range = *range_iter;
    vector<RGWCloneRangeInfo>::iterator next_iter = range_iter;

    // merge ranges
    while (++next_iter !=  ranges.end()) {
      RGWCloneRangeInfo& next = *next_iter;
      if (range.src_ofs + (int64_t)range.len != next.src_ofs ||
          range.dst_ofs + (int64_t)range.len != next.dst_ofs)
        break;
      range_iter = next_iter;
      range.len += next.len;
    }
    if (range.len) {
      ldout(cct, 20) << "calling op.clone_range(dst_ofs=" << range.dst_ofs << ", src.object=" <<  range.src.object << " range.src_ofs=" << range.src_ofs << " range.len=" << range.len << dendl;
      if (xattr_cond) {
        string src_cmp_obj, src_cmp_key;
        get_obj_bucket_and_oid_key(range.src, bucket, src_cmp_obj, src_cmp_key);
        op.src_cmpxattr(src_cmp_obj, xattr_cond->first.c_str(),
                        LIBRADOS_CMPXATTR_OP_EQ, xattr_cond->second);
      }
      string src_oid, src_key;
      get_obj_bucket_and_oid_key(range.src, bucket, src_oid, src_key);
      if (range.dst_ofs + range.len > size)
        size = range.dst_ofs + range.len;
      op.clone_range(range.dst_ofs, src_oid, range.src_ofs, range.len);
    }
  }
  time_t mt;
  utime_t ut;
  if (pmtime) {
    op.mtime(pmtime);
    ut = utime_t(*pmtime, 0);
  } else {
    ut = ceph_clock_now(cct);
    mt = ut.sec();
    op.mtime(&mt);
  }

  string tag;
  uint64_t epoch = 0;
  int64_t poolid = io_ctx.get_id();
  int ret;

  if (update_index) {
    ret = prepare_update_index(state, bucket, CLS_RGW_OP_ADD, dst_obj, tag);
    if (ret < 0)
      goto done;
  }

  ret = io_ctx.operate(dst_oid, &op);

  epoch = io_ctx.get_last_version();

done:
  atomic_write_finish(state, ret);

  if (update_index) {
    if (ret >= 0) {
      ret = complete_update_index(bucket, dst_obj.object, tag, poolid, epoch, size,
                                  ut, etag, content_type, &acl_bl, category, NULL);
    } else {
      int r = complete_update_index_cancel(bucket, dst_obj.object, tag);
      if (r < 0) {
        ldout(cct, 0) << "ERROR: comlete_update_index_cancel() returned r=" << r << dendl;
      }
    }
  }

  return ret;
}

int RGWRados::clone_objs(void *ctx, rgw_obj& dst_obj,
                        vector<RGWCloneRangeInfo>& ranges,
                        map<string, bufferlist> attrs,
                        RGWObjCategory category,
                        time_t *pmtime,
                        bool truncate_dest,
                        bool exclusive,
                        pair<string, bufferlist> *xattr_cond)
{
  int r;

  r = clone_objs_impl(ctx, dst_obj, ranges, attrs, category, pmtime, truncate_dest, exclusive, xattr_cond);
  if (r == -ECANCELED)
    r = 0;

  return r;
}


int RGWRados::get_obj(void *ctx, RGWObjVersionTracker *objv_tracker, void **handle, rgw_obj& obj,
                      bufferlist& bl, off_t ofs, off_t end)
{
  rgw_bucket bucket;
  std::string oid, key;
  rgw_obj read_obj = obj;
  uint64_t read_ofs = ofs;
  uint64_t len, read_len;
  RGWRadosCtx *rctx = static_cast<RGWRadosCtx *>(ctx);
  RGWRadosCtx *new_ctx = NULL;
  bool reading_from_head = true;
  ObjectReadOperation op;

  GetObjState *state = *(GetObjState **)handle;
  RGWObjState *astate = NULL;

  bool merge_bl = false;
  bufferlist *pbl = &bl;
  bufferlist read_bl;

  get_obj_bucket_and_oid_key(obj, bucket, oid, key);

  if (!rctx) {
    new_ctx = new RGWRadosCtx(this);
    rctx = new_ctx;
  }

  int r = get_obj_state(rctx, obj, &astate, NULL);
  if (r < 0)
    goto done_ret;

  if (end < 0)
    len = 0;
  else
    len = end - ofs + 1;

  if (astate->has_manifest &&
      astate->manifest.objs.size() > 0) {
    /* now get the relevant object part */
    map<uint64_t, RGWObjManifestPart>::iterator iter = astate->manifest.objs.upper_bound(ofs);
    /* we're now pointing at the next part (unless the first part starts at a higher ofs),
       so retract to previous part */
    if (iter != astate->manifest.objs.begin()) {
      --iter;
    }

    RGWObjManifestPart& part = iter->second;
    uint64_t part_ofs = iter->first;
    read_obj = part.loc;
    len = min(len, part.size - (ofs - part_ofs));
    read_ofs = part.loc_ofs + (ofs - part_ofs);
    reading_from_head = (read_obj == obj);

    if (!reading_from_head) {
      get_obj_bucket_and_oid_key(read_obj, bucket, oid, key);
    }
  }

  if (len > RGW_MAX_CHUNK_SIZE)
    len = RGW_MAX_CHUNK_SIZE;


  state->io_ctx.locator_set_key(key);

  read_len = len;

  if (reading_from_head) {
    /* only when reading from the head object do we need to do the atomic test */
    r = append_atomic_test(rctx, read_obj, op, &astate);
    if (r < 0)
      goto done_ret;

<<<<<<< HEAD
  if (objv_tracker) {
    objv_tracker->prepare_op_for_read(&op);
  }

  read_len = len;

  if (astate) {
    if (!ofs && astate->data.length() >= len) {
      bl = astate->data;
      goto done;
    }
=======
    if (astate) {
      if (!ofs && astate->data.length() >= len) {
        bl = astate->data;
        goto done;
      }
>>>>>>> 4fb782c3

      if (ofs < astate->data.length()) {
        unsigned copy_len = min((uint64_t)astate->data.length() - ofs, len);
        astate->data.copy(ofs, copy_len, bl);
        read_len -= copy_len;
        read_ofs += copy_len;
        if (!read_len)
	  goto done;

        merge_bl = true;
        pbl = &read_bl;
      }
    }
  }

  ldout(cct, 20) << "rados->read obj-ofs=" << ofs << " read_ofs=" << read_ofs << " read_len=" << read_len << dendl;
  op.read(read_ofs, read_len, pbl, NULL);

  r = state->io_ctx.operate(oid, &op, NULL);
  ldout(cct, 20) << "rados->read r=" << r << " bl.length=" << bl.length() << dendl;

  if (merge_bl)
    bl.append(read_bl);

done:
  if (bl.length() > 0) {
    r = bl.length();
  }
  if (r < 0 || !len || ((off_t)(ofs + len - 1) == end)) {
    finish_get_obj(handle);
  }

done_ret:
  delete new_ctx;

  return r;
}

struct get_obj_data;

struct get_obj_aio_data {
  struct get_obj_data *op_data;
  off_t ofs;
  off_t len;
};

struct get_obj_io {
  off_t len;
  bufferlist bl;
};

static void _get_obj_aio_completion_cb(completion_t cb, void *arg);

struct get_obj_data : public RefCountedObject {
  CephContext *cct;
  RGWRados *rados;
  void *ctx;
  IoCtx io_ctx;
  map<off_t, get_obj_io> io_map;
  map<off_t, librados::AioCompletion *> completion_map;
  uint64_t total_read;
  Mutex lock;
  Mutex data_lock;
  list<get_obj_aio_data> aio_data;
  RGWGetDataCB *client_cb;
  atomic_t cancelled;
  atomic_t err_code;
  Throttle throttle;

  get_obj_data(CephContext *_cct)
    : cct(_cct),
      rados(NULL), ctx(NULL),
      total_read(0), lock("get_obj_data"), data_lock("get_obj_data::data_lock"),
      client_cb(NULL),
      throttle(cct, "get_obj_data", cct->_conf->rgw_get_obj_window_size, false) {}
  virtual ~get_obj_data() { } 
  void set_cancelled(int r) {
    cancelled.set(1);
    err_code.set(r);
  }

  bool is_cancelled() {
    return cancelled.read() == 1;
  }

  int get_err_code() {
    return err_code.read();
  }

  int wait_next_io(bool *done) {
    lock.Lock();
    map<off_t, librados::AioCompletion *>::iterator iter = completion_map.begin();
    if (iter == completion_map.end()) {
      *done = true;
      lock.Unlock();
      return 0;
    }
    off_t cur_ofs = iter->first;
    librados::AioCompletion *c = iter->second;
    lock.Unlock();

    c->wait_for_complete_and_cb();
    int r = c->get_return_value();
    c->release();

    lock.Lock();
    completion_map.erase(cur_ofs);

    if (completion_map.empty()) {
      *done = true;
    }
    lock.Unlock();
    
    return r;
  }

  void add_io(off_t ofs, off_t len, bufferlist **pbl, AioCompletion **pc) {
    Mutex::Locker l(lock);

    get_obj_io& io = io_map[ofs];
    *pbl = &io.bl;

    struct get_obj_aio_data aio;
    aio.ofs = ofs;
    aio.len = len;
    aio.op_data = this;

    aio_data.push_back(aio);

    struct get_obj_aio_data *paio_data =  &aio_data.back(); /* last element */

    librados::AioCompletion *c = librados::Rados::aio_create_completion((void *)paio_data, _get_obj_aio_completion_cb, NULL);
    completion_map[ofs] = c;

    *pc = c;

    /* we have a reference per IO, plus one reference for the calling function.
     * reference is dropped for each callback, plus when we're done iterating
     * over the parts */
    get();
  }

  void cancel_io(off_t ofs) {
    ldout(cct, 20) << "get_obj_data::cancel_io() ofs=" << ofs << dendl;
    lock.Lock();
    map<off_t, AioCompletion *>::iterator iter = completion_map.find(ofs);
    if (iter != completion_map.end()) {
      AioCompletion *c = iter->second;
      c->release();
      completion_map.erase(ofs);
      io_map.erase(ofs);
    }
    lock.Unlock();

    /* we don't drop a reference here -- e.g., not calling d->put(), because we still
     * need IoCtx to live, as io callback may still be called
     */
  }

  void cancel_all_io() {
    ldout(cct, 20) << "get_obj_data::cancel_all_io()" << dendl;
    Mutex::Locker l(lock);
    for (map<off_t, librados::AioCompletion *>::iterator iter = completion_map.begin();
         iter != completion_map.end(); ++iter) {
      librados::AioCompletion  *c = iter->second;
      c->release();
    }
  }

  int get_complete_ios(off_t ofs, list<bufferlist>& bl_list) {
    Mutex::Locker l(lock);

    map<off_t, get_obj_io>::iterator liter = io_map.begin();

    if (liter == io_map.end() ||
        liter->first != ofs) {
      return 0;
    }

    map<off_t, librados::AioCompletion *>::iterator aiter;
    aiter = completion_map.find(ofs);
    if (aiter == completion_map.end()) {
    /* completion map does not hold this io, it was cancelled */
      return 0;
    }

    AioCompletion *completion = aiter->second;
    int r = completion->get_return_value();
    if (r < 0)
      return r;

    for (; aiter != completion_map.end(); ++aiter) {
      completion = aiter->second;
      if (!completion->is_complete()) {
        /* reached a request that is not yet complete, stop */
        break;
      }

      r = completion->get_return_value();
      if (r < 0) {
        set_cancelled(r); /* mark it as cancelled, so that we don't continue processing next operations */
        return r;
      }

      total_read += r;

      map<off_t, get_obj_io>::iterator old_liter = liter++;
      bl_list.push_back(old_liter->second.bl);
      io_map.erase(old_liter);
    }

    return 0;
  }
};

static int _get_obj_iterate_cb(rgw_obj& obj, off_t obj_ofs, off_t read_ofs, off_t len, bool is_head_obj, RGWObjState *astate, void *arg)
{
  struct get_obj_data *d = (struct get_obj_data *)arg;

  return d->rados->get_obj_iterate_cb(d->ctx, astate, obj, obj_ofs, read_ofs, len, is_head_obj, arg);
}

static void _get_obj_aio_completion_cb(completion_t cb, void *arg)
{
  struct get_obj_aio_data *aio_data = (struct get_obj_aio_data *)arg;
  struct get_obj_data *d = aio_data->op_data;

  d->rados->get_obj_aio_completion_cb(cb, arg);
}


void RGWRados::get_obj_aio_completion_cb(completion_t c, void *arg)
{
  struct get_obj_aio_data *aio_data = (struct get_obj_aio_data *)arg;
  struct get_obj_data *d = aio_data->op_data;
  off_t ofs = aio_data->ofs;
  off_t len = aio_data->len;

  list<bufferlist> bl_list;
  list<bufferlist>::iterator iter;
  int r;

  ldout(cct, 20) << "get_obj_aio_completion_cb: io completion ofs=" << ofs << " len=" << len << dendl;
  d->throttle.put(len);

  if (d->is_cancelled())
    goto done;

  d->data_lock.Lock();

  r = d->get_complete_ios(ofs, bl_list);
  if (r < 0) {
    goto done_unlock;
  }

  for (iter = bl_list.begin(); iter != bl_list.end(); ++iter) {
    bufferlist& bl = *iter;
    int r = d->client_cb->handle_data(bl, 0, bl.length());
    if (r < 0) {
      d->set_cancelled(r);
      break;
    }
  }

done_unlock:
  d->data_lock.Unlock();
done:
  d->put();
  return;
}

int RGWRados::get_obj_iterate_cb(void *ctx, RGWObjState *astate,
		         rgw_obj& obj,
			 off_t obj_ofs,
                         off_t read_ofs, off_t len,
                         bool is_head_obj, void *arg)
{
  RGWRadosCtx *rctx = static_cast<RGWRadosCtx *>(ctx);
  ObjectReadOperation op;
  struct get_obj_data *d = (struct get_obj_data *)arg;
  string oid, key;
  rgw_bucket bucket;
  bufferlist *pbl;
  AioCompletion *c;

  int r;

  if (is_head_obj) {
    /* only when reading from the head object do we need to do the atomic test */
    r = append_atomic_test(rctx, obj, op, &astate);
    if (r < 0)
      return r;

    if (astate &&
        obj_ofs < astate->data.length()) {
      unsigned chunk_len = min((uint64_t)astate->data.length() - obj_ofs, (uint64_t)len);

      d->data_lock.Lock();
      r = d->client_cb->handle_data(astate->data, obj_ofs, chunk_len);
      d->data_lock.Unlock();
      if (r < 0)
        return r;

      d->lock.Lock();
      d->total_read += chunk_len;
      d->lock.Unlock();
	
      len -= chunk_len;
      read_ofs += chunk_len;
      obj_ofs += chunk_len;
      if (!len)
	  return 0;
    }
  }

  get_obj_bucket_and_oid_key(obj, bucket, oid, key);

  d->throttle.get(len);
  if (d->is_cancelled()) {
    return d->get_err_code();
  }

  /* add io after we check that we're not cancelled, otherwise we're going to have trouble
   * cleaning up
   */
  d->add_io(obj_ofs, len, &pbl, &c);

  ldout(cct, 20) << "rados->get_obj_iterate_cb oid=" << oid << " obj-ofs=" << obj_ofs << " read_ofs=" << read_ofs << " len=" << len << dendl;
  op.read(read_ofs, len, pbl, NULL);

  librados::IoCtx io_ctx(d->io_ctx);
  io_ctx.locator_set_key(key);

  r = io_ctx.aio_operate(oid, c, &op, NULL);
  ldout(cct, 20) << "rados->aio_operate r=" << r << " bl.length=" << pbl->length() << dendl;
  if (r < 0)
    goto done_err;

  return 0;

done_err:
  ldout(cct, 20) << "cancelling io r=" << r << " obj_ofs=" << obj_ofs << dendl;
  d->set_cancelled(r);
  d->cancel_io(obj_ofs);

  return r;
}

int RGWRados::get_obj_iterate(void *ctx, void **handle, rgw_obj& obj,
                              off_t ofs, off_t end,
			      RGWGetDataCB *cb)
{
  struct get_obj_data *data = new get_obj_data(cct);
  bool done = false;

  GetObjState *state = *(GetObjState **)handle;

  data->rados = this;
  data->ctx = ctx;
  data->io_ctx.dup(state->io_ctx);
  data->client_cb = cb;

  int r = iterate_obj(ctx, obj, ofs, end, cct->_conf->rgw_get_obj_max_req_size, _get_obj_iterate_cb, (void *)data);
  if (r < 0) {
    data->cancel_all_io();
    goto done;
  }

  while (!done) {
    r = data->wait_next_io(&done);
    if (r < 0) {
      dout(10) << "get_obj_iterate() r=" << r << ", canceling all io" << dendl;
      data->cancel_all_io();
      break;
    }
  }

done:
  data->put();
  return r;
}

void RGWRados::finish_get_obj(void **handle)
{
  if (*handle) {
    GetObjState *state = *(GetObjState **)handle;
    delete state;
    *handle = NULL;
  }
}

int RGWRados::iterate_obj(void *ctx, rgw_obj& obj,
                          off_t ofs, off_t end,
			  uint64_t max_chunk_size,
			  int (*iterate_obj_cb)(rgw_obj&, off_t, off_t, off_t, bool, RGWObjState *, void *),
	                  void *arg)
{
  rgw_bucket bucket;
  rgw_obj read_obj = obj;
  uint64_t read_ofs = ofs;
  uint64_t len;
  RGWRadosCtx *rctx = static_cast<RGWRadosCtx *>(ctx);
  RGWRadosCtx *new_ctx = NULL;
  bool reading_from_head = true;
  RGWObjState *astate = NULL;

  if (!rctx) {
    new_ctx = new RGWRadosCtx(this);
    rctx = new_ctx;
  }

  int r = get_obj_state(rctx, obj, &astate, NULL);
  if (r < 0)
    goto done_err;

  if (end < 0)
    len = 0;
  else
    len = end - ofs + 1;

  if (astate->has_manifest) {
    /* now get the relevant object part */
    map<uint64_t, RGWObjManifestPart>::iterator iter = astate->manifest.objs.upper_bound(ofs);
    /* we're now pointing at the next part (unless the first part starts at a higher ofs),
       so retract to previous part */
    if (iter != astate->manifest.objs.begin()) {
      --iter;
    }

    for (; iter != astate->manifest.objs.end() && ofs <= end; ++iter) {
      RGWObjManifestPart& part = iter->second;
      off_t part_ofs = iter->first;
      off_t next_part_ofs = part_ofs + part.size;

      while (ofs < next_part_ofs && ofs <= end) {
        read_obj = part.loc;
        uint64_t read_len = min(len, part.size - (ofs - part_ofs));
        read_ofs = part.loc_ofs + (ofs - part_ofs);

        if (read_len > max_chunk_size) {
          read_len = max_chunk_size;
        }

        reading_from_head = (read_obj == obj);
        r = iterate_obj_cb(read_obj, ofs, read_ofs, read_len, reading_from_head, astate, arg);
	if (r < 0)
	  goto done_err;

	len -= read_len;
        ofs += read_len;
      }
    }
  } else {
    while (ofs <= end) {
      uint64_t read_len = min(len, max_chunk_size);

      r = iterate_obj_cb(obj, ofs, ofs, read_len, reading_from_head, astate, arg);
      if (r < 0)
	goto done_err;

      len -= read_len;
      ofs += read_len;
    }
  }

  return 0;

done_err:
  delete new_ctx;
  return r;
}

/* a simple object read */
int RGWRados::read(void *ctx, rgw_obj& obj, off_t ofs, size_t size, bufferlist& bl)
{
  rgw_bucket bucket;
  std::string oid, key;
  get_obj_bucket_and_oid_key(obj, bucket, oid, key);
  librados::IoCtx io_ctx;
  RGWRadosCtx *rctx = static_cast<RGWRadosCtx *>(ctx);
  RGWObjState *astate = NULL;
  int r = open_bucket_data_ctx(bucket, io_ctx);
  if (r < 0)
    return r;

  io_ctx.locator_set_key(key);

  ObjectReadOperation op;

  r = append_atomic_test(rctx, obj, op, &astate);
  if (r < 0)
    return r;

  op.read(ofs, size, &bl, NULL);

  return io_ctx.operate(oid, &op, NULL);
}

int RGWRados::obj_stat(void *ctx, rgw_obj& obj, uint64_t *psize, time_t *pmtime, uint64_t *epoch, map<string, bufferlist> *attrs, bufferlist *first_chunk,
                       RGWObjVersionTracker *objv_tracker)
{
  rgw_bucket bucket;
  std::string oid, key;
  get_obj_bucket_and_oid_key(obj, bucket, oid, key);
  librados::IoCtx io_ctx;
  int r = open_bucket_data_ctx(bucket, io_ctx);
  if (r < 0)
    return r;

  io_ctx.locator_set_key(key);

  map<string, bufferlist> unfiltered_attrset;
  uint64_t size = 0;
  time_t mtime = 0;

  ObjectReadOperation op;
  if (objv_tracker) {
    objv_tracker->prepare_op_for_read(&op);
  }
  op.getxattrs(&unfiltered_attrset, NULL);
  op.stat(&size, &mtime, NULL);
  if (first_chunk) {
    op.read(0, RGW_MAX_CHUNK_SIZE, first_chunk, NULL);
  }
  bufferlist outbl;
  r = io_ctx.operate(oid, &op, &outbl);

  if (epoch)
    *epoch = io_ctx.get_last_version();

  if (r < 0)
    return r;

  map<string, bufferlist> attrset;
  map<string, bufferlist>::iterator iter;
  string check_prefix = RGW_ATTR_PREFIX;
  for (iter = unfiltered_attrset.lower_bound(check_prefix);
       iter != unfiltered_attrset.end(); ++iter) {
    if (!str_startswith(iter->first, check_prefix))
      break;
    attrset[iter->first] = iter->second;
  }

  if (psize)
    *psize = size;
  if (pmtime)
    *pmtime = mtime;
  if (attrs)
    *attrs = attrset;

  return 0;
}

int RGWRados::get_bucket_stats(rgw_bucket& bucket, uint64_t *bucket_ver, uint64_t *master_ver, map<RGWObjCategory, RGWBucketStats>& stats,
                               string *max_marker)
{
  rgw_bucket_dir_header header;
  int r = cls_bucket_head(bucket, header);
  if (r < 0)
    return r;

  stats.clear();

  translate_raw_stats(header, stats);

  *bucket_ver = header.ver;
  *master_ver = header.master_ver;

  if (max_marker)
    *max_marker = header.max_marker;

  return 0;
}

void RGWRados::get_bucket_instance_entry(rgw_bucket& bucket, string& entry)
{
  entry = bucket.name + ":" + bucket.bucket_id;
}

void RGWRados::get_bucket_meta_oid(rgw_bucket& bucket, string& oid)
{
  string entry;
  get_bucket_instance_entry(bucket, entry);
  oid = RGW_BUCKET_INSTANCE_MD_PREFIX + entry;
}

int RGWRados::get_bucket_instance_info(void *ctx, const string& meta_key, RGWBucketInfo& info,
                                       time_t *pmtime, map<string, bufferlist> *pattrs)
{
  int pos = meta_key.find(':');
  if (pos < 0) {
    return -EINVAL;
  }
  string oid = RGW_BUCKET_INSTANCE_MD_PREFIX + meta_key;

  return get_bucket_instance_from_oid(ctx, oid, info, pmtime, pattrs);
}

int RGWRados::get_bucket_instance_info(void *ctx, rgw_bucket& bucket, RGWBucketInfo& info,
                                       time_t *pmtime, map<string, bufferlist> *pattrs)
{
  string oid;
  get_bucket_meta_oid(bucket, oid);

  return get_bucket_instance_from_oid(ctx, oid, info, pmtime, pattrs);
}

int RGWRados::get_bucket_instance_from_oid(void *ctx, string& oid, RGWBucketInfo& info,
                                           time_t *pmtime, map<string, bufferlist> *pattrs)
{
  ldout(cct, 20) << "reading from " << zone.domain_root << ":" << oid << dendl;

  bufferlist epbl;

  int ret = rgw_get_system_obj(this, ctx, zone.domain_root, oid, epbl, &info.objv_tracker, pmtime, pattrs);
  if (ret < 0) {
    return ret;
  }

  bufferlist::iterator iter = epbl.begin();
  try {
    ::decode(info, iter);
  } catch (buffer::error& err) {
    ldout(cct, 0) << "ERROR: could not decode buffer info, caught buffer::error" << dendl;
    return -EIO;
  }
  return 0;
}

int RGWRados::get_bucket_entrypoint_info(void *ctx, const string& bucket_name,
                                         RGWBucketEntryPoint& entry_point,
                                         RGWObjVersionTracker *objv_tracker,
                                         time_t *pmtime)
{
  bufferlist bl;

  int ret = rgw_get_system_obj(this, ctx, zone.domain_root, bucket_name, bl, objv_tracker, pmtime, NULL);
  if (ret < 0) {
    return ret;
  }

  bufferlist::iterator iter = bl.begin();
  try {
    ::decode(entry_point, iter);
  } catch (buffer::error& err) {
    ldout(cct, 0) << "ERROR: could not decode buffer info, caught buffer::error" << dendl;
    return -EIO;
  }
  return 0;
}

int RGWRados::get_bucket_info(void *ctx, string& bucket_name, RGWBucketInfo& info,
                              time_t *pmtime, map<string, bufferlist> *pattrs)
{
  bufferlist bl;

  RGWBucketEntryPoint entry_point;
  time_t ep_mtime;
  int ret = get_bucket_entrypoint_info(ctx, bucket_name, entry_point, NULL, &ep_mtime);
  if (ret < 0) {
    info.bucket.name = bucket_name; /* only init this field */
    return ret;
  }

  if (entry_point.has_bucket_info) {
    info = entry_point.old_bucket_info;
    ldout(cct, 20) << "rgw_get_bucket_info: old bucket info, bucket=" << info.bucket << " owner " << info.owner << dendl;
    return 0;
  }

  ldout(cct, 20) << "rgw_get_bucket_info: bucket instance: " << entry_point.bucket << dendl;

  if (pattrs)
    pattrs->clear();

  /* read bucket instance info */

  string oid;
  get_bucket_meta_oid(entry_point.bucket, oid);

  ret = get_bucket_instance_from_oid(ctx, oid, info, pmtime, pattrs);
  if (ret < 0) {
    info.bucket.name = bucket_name;
    return ret;
  }
  return 0;
}

int RGWRados::put_bucket_entrypoint_info(const string& bucket_name, RGWBucketEntryPoint& entry_point,
                                         bool exclusive, RGWObjVersionTracker& objv_tracker, time_t mtime)
{
  bufferlist epbl;
  ::encode(entry_point, epbl);
  return rgw_bucket_store_info(this, bucket_name, epbl, exclusive, NULL, &objv_tracker, mtime);
}

int RGWRados::put_bucket_instance_info(RGWBucketInfo& info, bool exclusive,
                              time_t mtime, map<string, bufferlist> *pattrs)
{
  info.has_instance_obj = true;
  bufferlist bl;

  ::encode(info, bl);

  string key;
  get_bucket_instance_entry(info.bucket, key); /* when we go through meta api, we don't use oid directly */
  return rgw_bucket_instance_store_info(this, key, bl, exclusive, pattrs, &info.objv_tracker, mtime);
}

int RGWRados::put_linked_bucket_info(RGWBucketInfo& info, bool exclusive, time_t mtime,
                                     map<string, bufferlist> *pattrs, bool create_entry_point)
{
  bufferlist bl;

  bool create_head = !info.has_instance_obj || create_entry_point;

  int ret = put_bucket_instance_info(info, exclusive, mtime, pattrs);
  if (ret < 0) {
    return ret;
  }

  if (!create_head)
    return 0; /* done! */

  RGWBucketEntryPoint entry_point;
  entry_point.bucket = info.bucket;
  entry_point.owner = info.owner;
  entry_point.creation_time = info.creation_time;
  entry_point.linked = true;
  RGWObjVersionTracker ot;
  ot.generate_new_write_ver(cct);
  ret = put_bucket_entrypoint_info(info.bucket.name, entry_point, exclusive, ot, mtime); 
  if (ret < 0)
    return ret;

  return 0;
}

int RGWRados::omap_get_vals(rgw_obj& obj, bufferlist& header, const string& marker, uint64_t count, std::map<string, bufferlist>& m)
{
  bufferlist bl;
  librados::IoCtx io_ctx;
  rgw_bucket bucket;
  std::string oid, key;
  get_obj_bucket_and_oid_key(obj, bucket, oid, key);
  int r = open_bucket_data_ctx(bucket, io_ctx);
  if (r < 0)
    return r;

  io_ctx.locator_set_key(key);

  r = io_ctx.omap_get_vals(oid, marker, count, &m);
  if (r < 0)
    return r;

  return 0;
 
}

int RGWRados::omap_get_all(rgw_obj& obj, bufferlist& header, std::map<string, bufferlist>& m)
{
  string start_after;

  return omap_get_vals(obj, header, start_after, (uint64_t)-1, m);
}

int RGWRados::omap_set(rgw_obj& obj, std::string& key, bufferlist& bl)
{
  rgw_bucket bucket;
  std::string oid, okey;
  get_obj_bucket_and_oid_key(obj, bucket, oid, okey);

  ldout(cct, 15) << "omap_set bucket=" << bucket << " oid=" << oid << " key=" << key << dendl;

  librados::IoCtx io_ctx;
  int r = open_bucket_data_ctx(bucket, io_ctx);
  if (r < 0)
    return r;

  io_ctx.locator_set_key(okey);

  map<string, bufferlist> m;
  m[key] = bl;

  r = io_ctx.omap_set(oid, m);

  return r;
}

int RGWRados::omap_set(rgw_obj& obj, std::map<std::string, bufferlist>& m)
{
  rgw_bucket bucket;
  std::string oid, key;
  get_obj_bucket_and_oid_key(obj, bucket, oid, key);

  librados::IoCtx io_ctx;
  int r = open_bucket_data_ctx(bucket, io_ctx);
  if (r < 0)
    return r;

  io_ctx.locator_set_key(key);

  r = io_ctx.omap_set(oid, m);

  return r;
}

int RGWRados::omap_del(rgw_obj& obj, const std::string& key)
{
  rgw_bucket bucket;
  std::string oid, okey;
  get_obj_bucket_and_oid_key(obj, bucket, oid, okey);

  librados::IoCtx io_ctx;
  int r = open_bucket_data_ctx(bucket, io_ctx);
  if (r < 0)
    return r;

  io_ctx.locator_set_key(okey);

  set<string> k;
  k.insert(key);

  r = io_ctx.omap_rm_keys(oid, k);
  return r;
}

int RGWRados::update_containers_stats(map<string, RGWBucketEnt>& m)
{
  map<string, RGWBucketEnt>::iterator iter;
  for (iter = m.begin(); iter != m.end(); ++iter) {
    RGWBucketEnt& ent = iter->second;
    rgw_bucket& bucket = ent.bucket;

    rgw_bucket_dir_header header;
    int r = cls_bucket_head(bucket, header);
    if (r < 0)
      return r;

    ent.count = 0;
    ent.size = 0;

    RGWObjCategory category = main_category;
    map<uint8_t, struct rgw_bucket_category_stats>::iterator iter = header.stats.find((uint8_t)category);
    if (iter != header.stats.end()) {
      struct rgw_bucket_category_stats& stats = iter->second;
      ent.count = stats.num_entries;
      ent.size = stats.total_size;
      ent.size_rounded = stats.total_size_rounded;
    }
  }

  return m.size();
}

int RGWRados::append_async(rgw_obj& obj, size_t size, bufferlist& bl)
{
  rgw_bucket bucket;
  std::string oid, key;
  get_obj_bucket_and_oid_key(obj, bucket, oid, key);
  librados::IoCtx io_ctx;
  int r = open_bucket_data_ctx(bucket, io_ctx);
  if (r < 0)
    return r;
  librados::AioCompletion *completion = rados->aio_create_completion(NULL, NULL, NULL);

  io_ctx.locator_set_key(key);

  r = io_ctx.aio_append(oid, completion, bl, size);
  completion->release();
  return r;
}

int RGWRados::distribute(const string& key, bufferlist& bl)
{
  string notify_oid;
  pick_control_oid(key, notify_oid);

  ldout(cct, 10) << "distributing notification oid=" << notify_oid << " bl.length()=" << bl.length() << dendl;
  int r = control_pool_ctx.notify(notify_oid, 0, bl);
  return r;
}

int RGWRados::pool_iterate_begin(rgw_bucket& bucket, RGWPoolIterCtx& ctx)
{
  librados::IoCtx& io_ctx = ctx.io_ctx;
  librados::ObjectIterator& iter = ctx.iter;

  int r = open_bucket_data_ctx(bucket, io_ctx);
  if (r < 0)
    return r;

  iter = io_ctx.objects_begin();

  return 0;
}

int RGWRados::pool_iterate(RGWPoolIterCtx& ctx, uint32_t num, vector<RGWObjEnt>& objs,
                           bool *is_truncated, RGWAccessListFilter *filter)
{
  librados::IoCtx& io_ctx = ctx.io_ctx;
  librados::ObjectIterator& iter = ctx.iter;

  if (iter == io_ctx.objects_end())
    return -ENOENT;

  uint32_t i;

  for (i = 0; i < num && iter != io_ctx.objects_end(); ++i, ++iter) {
    RGWObjEnt e;

    string oid = iter->first;
    ldout(cct, 20) << "RGWRados::pool_iterate: got " << oid << dendl;

    // fill it in with initial values; we may correct later
    if (filter && !filter->filter(oid, oid))
      continue;

    e.name = oid;
    objs.push_back(e);
  }

  if (is_truncated)
    *is_truncated = (iter != io_ctx.objects_end());

  return objs.size();
}
struct RGWAccessListFilterPrefix : public RGWAccessListFilter {
  string prefix;

  RGWAccessListFilterPrefix(const string& _prefix) : prefix(_prefix) {}
  virtual bool filter(string& name, string& key) {
    return (prefix.compare(key.substr(0, prefix.size())) == 0);
  }
};

int RGWRados::list_raw_objects(rgw_bucket& pool, const string& prefix_filter,
			       int max, RGWListRawObjsCtx& ctx, list<string>& oids,
			       bool *is_truncated)
{
  RGWAccessListFilterPrefix filter(prefix_filter);

  if (!ctx.initialized) {
    int r = pool_iterate_begin(pool, ctx.iter_ctx);
    if (r < 0) {
      lderr(cct) << "failed to list objects pool_iterate_begin() returned r=" << r << dendl;
      return r;
    }
    ctx.initialized = true;
  }

  vector<RGWObjEnt> objs;
  int r = pool_iterate(ctx.iter_ctx, max, objs, is_truncated, &filter);
  if (r < 0) {
    lderr(cct) << "failed to list objects pool_iterate returned r=" << r << dendl;
    return r;
  }

  vector<RGWObjEnt>::iterator iter;
  for (iter = objs.begin(); iter != objs.end(); ++iter) {
    oids.push_back(iter->name);
  }

  return oids.size();
}

int RGWRados::list_bi_log_entries(rgw_bucket& bucket, string& marker, uint32_t max,
                                  std::list<rgw_bi_log_entry>& result, bool *truncated)
{
  result.clear();

  librados::IoCtx index_ctx;
  string oid;
  int r = open_bucket_index(bucket, index_ctx, oid);
  if (r < 0)
    return r;

  std::list<rgw_bi_log_entry> entries;
  int ret = cls_rgw_bi_log_list(index_ctx, oid, marker, max - result.size(), entries, truncated);
  if (ret < 0)
    return ret;

  std::list<rgw_bi_log_entry>::iterator iter;
  for (iter = entries.begin(); iter != entries.end(); ++iter) {
    result.push_back(*iter);
  }

  return 0;
}

int RGWRados::trim_bi_log_entries(rgw_bucket& bucket, string& start_marker, string& end_marker)
{
  librados::IoCtx index_ctx;
  string oid;
  int r = open_bucket_index(bucket, index_ctx, oid);
  if (r < 0)
    return r;

  int ret = cls_rgw_bi_log_trim(index_ctx, oid, start_marker, end_marker);
  if (ret < 0)
    return ret;

  return 0;
}

int RGWRados::gc_operate(string& oid, librados::ObjectWriteOperation *op)
{
  return gc_pool_ctx.operate(oid, op);
}

int RGWRados::gc_aio_operate(string& oid, librados::ObjectWriteOperation *op)
{
  AioCompletion *c = librados::Rados::aio_create_completion(NULL, NULL, NULL);
  int r = gc_pool_ctx.aio_operate(oid, c, op);
  c->release();
  return r;
}

int RGWRados::gc_operate(string& oid, librados::ObjectReadOperation *op, bufferlist *pbl)
{
  return gc_pool_ctx.operate(oid, op, pbl);
}

int RGWRados::list_gc_objs(int *index, string& marker, uint32_t max, std::list<cls_rgw_gc_obj_info>& result, bool *truncated)
{
  return gc->list(index, marker, max, result, truncated);
}

int RGWRados::process_gc()
{
  return gc->process();
}

int RGWRados::cls_rgw_init_index(librados::IoCtx& index_ctx, librados::ObjectWriteOperation& op, string& oid)
{
  bufferlist in;
  cls_rgw_bucket_init(op);
  int r = index_ctx.operate(oid, &op);
  return r;
}

int RGWRados::cls_obj_prepare_op(rgw_bucket& bucket, RGWModifyOp op, string& tag,
                                 string& name, string& locator)
{
  librados::IoCtx index_ctx;
  string oid;

  int r = open_bucket_index(bucket, index_ctx, oid);
  if (r < 0)
    return r;

  ObjectWriteOperation o;
  cls_rgw_bucket_prepare_op(o, op, tag, name, locator, zone_public_config.log_data);
  r = index_ctx.operate(oid, &o);
  return r;
}

int RGWRados::cls_obj_complete_op(rgw_bucket& bucket, RGWModifyOp op, string& tag,
                                  int64_t pool, uint64_t epoch,
                                  RGWObjEnt& ent, RGWObjCategory category,
				  list<string> *remove_objs)
{
  librados::IoCtx index_ctx;
  string oid;

  int r = open_bucket_index(bucket, index_ctx, oid);
  if (r < 0)
    return r;

  ObjectWriteOperation o;
  rgw_bucket_dir_entry_meta dir_meta;
  dir_meta.size = ent.size;
  dir_meta.mtime = utime_t(ent.mtime, 0);
  dir_meta.etag = ent.etag;
  dir_meta.owner = ent.owner;
  dir_meta.owner_display_name = ent.owner_display_name;
  dir_meta.content_type = ent.content_type;
  dir_meta.category = category;

  rgw_bucket_entry_ver ver;
  ver.pool = pool;
  ver.epoch = epoch;
  cls_rgw_bucket_complete_op(o, op, tag, ver, ent.name, dir_meta, remove_objs, zone_public_config.log_data);

  AioCompletion *c = librados::Rados::aio_create_completion(NULL, NULL, NULL);
  r = index_ctx.aio_operate(oid, c, &o);
  c->release();
  return r;
}

int RGWRados::cls_obj_complete_add(rgw_bucket& bucket, string& tag,
                                   int64_t pool, uint64_t epoch,
                                   RGWObjEnt& ent, RGWObjCategory category,
                                   list<string> *remove_objs)
{
  return cls_obj_complete_op(bucket, CLS_RGW_OP_ADD, tag, pool, epoch, ent, category, remove_objs);
}

int RGWRados::cls_obj_complete_del(rgw_bucket& bucket, string& tag,
                                   int64_t pool, uint64_t epoch,
                                   string& name)
{
  RGWObjEnt ent;
  ent.name = name;
  return cls_obj_complete_op(bucket, CLS_RGW_OP_DEL, tag, pool, epoch, ent, RGW_OBJ_CATEGORY_NONE, NULL);
}

int RGWRados::cls_obj_complete_cancel(rgw_bucket& bucket, string& tag, string& name)
{
  RGWObjEnt ent;
  ent.name = name;
  return cls_obj_complete_op(bucket, CLS_RGW_OP_ADD, tag, -1 /* pool id */, 0, ent, RGW_OBJ_CATEGORY_NONE, NULL);
}

int RGWRados::cls_obj_set_bucket_tag_timeout(rgw_bucket& bucket, uint64_t timeout)
{
  librados::IoCtx index_ctx;
  string oid;

  int r = open_bucket_index(bucket, index_ctx, oid);
  if (r < 0)
    return r;

  ObjectWriteOperation o;
  cls_rgw_bucket_set_tag_timeout(o, timeout);

  r = index_ctx.operate(oid, &o);

  return r;
}

int RGWRados::cls_bucket_list(rgw_bucket& bucket, string start, string prefix,
		              uint32_t num, map<string, RGWObjEnt>& m,
			      bool *is_truncated, string *last_entry,
			      bool (*force_check_filter)(const string&  name))
{
  ldout(cct, 10) << "cls_bucket_list " << bucket << " start " << start << " num " << num << dendl;

  librados::IoCtx index_ctx;
  string oid;
  int r = open_bucket_index(bucket, index_ctx, oid);
  if (r < 0)
    return r;

  struct rgw_bucket_dir dir;
  r = cls_rgw_list_op(index_ctx, oid, start, prefix, num, &dir, is_truncated);
  if (r < 0)
    return r;

  map<string, struct rgw_bucket_dir_entry>::iterator miter;
  bufferlist updates;
  for (miter = dir.m.begin(); miter != dir.m.end(); ++miter) {
    RGWObjEnt e;
    rgw_bucket_dir_entry& dirent = miter->second;

    // fill it in with initial values; we may correct later
    e.name = dirent.name;
    e.size = dirent.meta.size;
    e.mtime = dirent.meta.mtime;
    e.etag = dirent.meta.etag;
    e.owner = dirent.meta.owner;
    e.owner_display_name = dirent.meta.owner_display_name;
    e.content_type = dirent.meta.content_type;
    e.tag = dirent.tag;

    /* oh, that shouldn't happen! */
    if (e.name.empty()) {
      ldout(cct, 0) << "WARNING: got empty dirent name, skipping" << dendl;
      continue;
    }

    bool force_check = force_check_filter && force_check_filter(dirent.name);

    if (!dirent.exists || !dirent.pending_map.empty() || force_check) {
      /* there are uncommitted ops. We need to check the current state,
       * and if the tags are old we need to do cleanup as well. */
      librados::IoCtx sub_ctx;
      sub_ctx.dup(index_ctx);
      r = check_disk_state(sub_ctx, bucket, dirent, e, updates);
      if (r < 0) {
        if (r == -ENOENT)
          continue;
        else
          return r;
      }
    }
    m[e.name] = e;
    ldout(cct, 10) << "RGWRados::cls_bucket_list: got " << e.name << dendl;
  }

  if (dir.m.size()) {
    *last_entry = dir.m.rbegin()->first;
  }

  if (updates.length()) {
    ObjectWriteOperation o;
    cls_rgw_suggest_changes(o, updates);
    // we don't care if we lose suggested updates, send them off blindly
    AioCompletion *c = librados::Rados::aio_create_completion(NULL, NULL, NULL);
    r = index_ctx.aio_operate(oid, c, &o);
    c->release();
  }
  return m.size();
}

int RGWRados::cls_obj_usage_log_add(const string& oid, rgw_usage_log_info& info)
{
  librados::IoCtx io_ctx;

  const char *usage_log_pool = zone.usage_log_pool.name.c_str();
  int r = rados->ioctx_create(usage_log_pool, io_ctx);
  if (r == -ENOENT) {
    rgw_bucket pool(usage_log_pool);
    r = create_pool(pool);
    if (r < 0)
      return r;
 
    // retry
    r = rados->ioctx_create(usage_log_pool, io_ctx);
  }
  if (r < 0)
    return r;

  ObjectWriteOperation op;
  cls_rgw_usage_log_add(op, info);

  r = io_ctx.operate(oid, &op);
  return r;
}

int RGWRados::cls_obj_usage_log_read(string& oid, string& user, uint64_t start_epoch, uint64_t end_epoch, uint32_t max_entries,
                                     string& read_iter, map<rgw_user_bucket, rgw_usage_log_entry>& usage, bool *is_truncated)
{
  librados::IoCtx io_ctx;

  *is_truncated = false;

  const char *usage_log_pool = zone.usage_log_pool.name.c_str();
  int r = rados->ioctx_create(usage_log_pool, io_ctx);
  if (r < 0)
    return r;

  r = cls_rgw_usage_log_read(io_ctx, oid, user, start_epoch, end_epoch,
			     max_entries, read_iter, usage, is_truncated);

  return r;
}

int RGWRados::cls_obj_usage_log_trim(string& oid, string& user, uint64_t start_epoch, uint64_t end_epoch)
{
  librados::IoCtx io_ctx;

  const char *usage_log_pool = zone.usage_log_pool.name.c_str();
  int r = rados->ioctx_create(usage_log_pool, io_ctx);
  if (r < 0)
    return r;

  ObjectWriteOperation op;
  cls_rgw_usage_log_trim(op, user, start_epoch, end_epoch);

  r = io_ctx.operate(oid, &op);
  return r;
}

int RGWRados::remove_objs_from_index(rgw_bucket& bucket, list<string>& oid_list)
{
  librados::IoCtx index_ctx;
  string dir_oid;

  int r = open_bucket_index(bucket, index_ctx, dir_oid);
  if (r < 0)
    return r;

  bufferlist updates;

  list<string>::iterator iter;

  for (iter = oid_list.begin(); iter != oid_list.end(); ++iter) {
    string& oid = *iter;
    dout(2) << "RGWRados::remove_objs_from_index bucket=" << bucket << " oid=" << oid << dendl;
    rgw_bucket_dir_entry entry;
    entry.ver.epoch = (uint64_t)-1; // ULLONG_MAX, needed to that objclass doesn't skip out request
    entry.name = oid;
    updates.append(CEPH_RGW_REMOVE);
    ::encode(entry, updates);
  }

  bufferlist out;

  r = index_ctx.exec(dir_oid, "rgw", "dir_suggest_changes", updates, out);

  return r;
}

int RGWRados::check_disk_state(librados::IoCtx io_ctx,
                               rgw_bucket& bucket,
                               rgw_bucket_dir_entry& list_state,
                               RGWObjEnt& object,
                               bufferlist& suggested_updates)
{
  rgw_obj obj;
  std::string oid, key, ns;
  oid = list_state.name;
  if (!rgw_obj::strip_namespace_from_object(oid, ns)) {
    // well crap
    assert(0 == "got bad object name off disk");
  }
  obj.init(bucket, oid, list_state.locator, ns);
  get_obj_bucket_and_oid_key(obj, bucket, oid, key);
  io_ctx.locator_set_key(key);

  RGWObjState *astate = NULL;
  RGWRadosCtx rctx(this);
  int r = get_obj_state(&rctx, obj, &astate, NULL);
  if (r < 0)
    return r;

  list_state.pending_map.clear(); // we don't need this and it inflates size
  if (!astate->exists) {
      /* object doesn't exist right now -- hopefully because it's
       * marked as !exists and got deleted */
    if (list_state.exists) {
      /* FIXME: what should happen now? Work out if there are any
       * non-bad ways this could happen (there probably are, but annoying
       * to handle!) */
    }
    // encode a suggested removal of that key
    list_state.ver.epoch = io_ctx.get_last_version();
    list_state.ver.pool = io_ctx.get_id();
    cls_rgw_encode_suggestion(CEPH_RGW_REMOVE, list_state, suggested_updates);
    return -ENOENT;
  }

  string etag;
  string content_type;
  ACLOwner owner;

  object.size = astate->size;
  object.mtime = utime_t(astate->mtime, 0);

  map<string, bufferlist>::iterator iter = astate->attrset.find(RGW_ATTR_ETAG);
  if (iter != astate->attrset.end()) {
    etag = iter->second.c_str();
  }
  iter = astate->attrset.find(RGW_ATTR_CONTENT_TYPE);
  if (iter != astate->attrset.end()) {
    content_type = iter->second.c_str();
  }
  iter = astate->attrset.find(RGW_ATTR_ACL);
  if (iter != astate->attrset.end()) {
    r = decode_policy(iter->second, &owner);
    if (r < 0) {
      dout(0) << "WARNING: could not decode policy for object: " << obj << dendl;
    }
  }

  if (astate->has_manifest) {
    map<uint64_t, RGWObjManifestPart>::iterator miter;
    RGWObjManifest& manifest = astate->manifest;
    for (miter = manifest.objs.begin(); miter != manifest.objs.end(); ++miter) {
      RGWObjManifestPart& part = miter->second;

      rgw_obj& loc = part.loc;

      if (loc.ns == RGW_OBJ_NS_MULTIPART) {
	dout(10) << "check_disk_state(): removing manifest part from index: " << loc << dendl;
	r = delete_obj_index(loc);
	if (r < 0) {
	  dout(0) << "WARNING: delete_obj_index() returned r=" << r << dendl;
	}
      }
    }
  }

  object.etag = etag;
  object.content_type = content_type;
  object.owner = owner.get_id();
  object.owner_display_name = owner.get_display_name();

  // encode suggested updates
  list_state.ver.pool = io_ctx.get_id();
  list_state.ver.epoch = astate->epoch;
  list_state.meta.size = object.size;
  list_state.meta.mtime.set_from_double(double(object.mtime));
  list_state.meta.category = main_category;
  list_state.meta.etag = etag;
  list_state.meta.content_type = content_type;
  if (astate->obj_tag.length() > 0)
    list_state.tag = astate->obj_tag.c_str();
  list_state.meta.owner = owner.get_id();
  list_state.meta.owner_display_name = owner.get_display_name();

  list_state.exists = true;
  cls_rgw_encode_suggestion(CEPH_RGW_UPDATE, list_state, suggested_updates);
  return 0;
}

int RGWRados::cls_bucket_head(rgw_bucket& bucket, struct rgw_bucket_dir_header& header)
{
  librados::IoCtx index_ctx;
  string oid;
  int r = open_bucket_index(bucket, index_ctx, oid);
  if (r < 0)
    return r;

  r = cls_rgw_get_dir_header(index_ctx, oid, &header);
  if (r < 0)
    return r;

  return 0;
}


class IntentLogNameFilter : public RGWAccessListFilter
{
  string prefix;
  bool filter_exact_date;
public:
  IntentLogNameFilter(const char *date, struct tm *tm) : prefix(date) {
    filter_exact_date = !(tm->tm_hour || tm->tm_min || tm->tm_sec); /* if time was specified and is not 00:00:00
                                                                       we should look at objects from that date */
  }
  bool filter(string& name, string& key) {
    if (filter_exact_date)
      return name.compare(prefix) < 0;
    else
      return name.compare(0, prefix.size(), prefix) <= 0;
  }
};

enum IntentFlags { // bitmask
  I_DEL_OBJ = 1,
  I_DEL_DIR = 2,
};


int RGWRados::remove_temp_objects(string date, string time)
{
  struct tm tm;
  
  string format = "%Y-%m-%d";
  string datetime = date;
  if (datetime.size() != 10) {
    cerr << "bad date format" << std::endl;
    return -EINVAL;
  }

  if (!time.empty()) {
    if (time.size() != 5 && time.size() != 8) {
      cerr << "bad time format" << std::endl;
      return -EINVAL;
    }
    format.append(" %H:%M:%S");
    datetime.append(time.c_str());
  }
  memset(&tm, 0, sizeof(tm));
  const char *s = strptime(datetime.c_str(), format.c_str(), &tm);
  if (s && *s) {
    cerr << "failed to parse date/time" << std::endl;
    return -EINVAL;
  }
  time_t epoch = mktime(&tm);

  vector<RGWObjEnt> objs;
  
  int max = 1000;
  bool is_truncated;
  IntentLogNameFilter filter(date.c_str(), &tm);
  RGWPoolIterCtx iter_ctx;
  int r = pool_iterate_begin(zone.intent_log_pool, iter_ctx);
  if (r < 0) {
    cerr << "failed to list objects" << std::endl;
    return r;
  }
  do {
    objs.clear();
    r = pool_iterate(iter_ctx, max, objs, &is_truncated, &filter);
    if (r == -ENOENT)
      break;
    if (r < 0) {
      cerr << "failed to list objects" << std::endl;
    }
    vector<RGWObjEnt>::iterator iter;
    for (iter = objs.begin(); iter != objs.end(); ++iter) {
      process_intent_log(zone.intent_log_pool, (*iter).name, epoch, I_DEL_OBJ | I_DEL_DIR, true);
    }
  } while (is_truncated);

  return 0;
}

int RGWRados::process_intent_log(rgw_bucket& bucket, string& oid,
				 time_t epoch, int flags, bool purge)
{
  cout << "processing intent log " << oid << std::endl;
  rgw_obj obj(bucket, oid);

  unsigned chunk = 1024 * 1024;
  off_t pos = 0;
  bool eof = false;
  bool complete = true;
  int ret = 0;
  int r;

  bufferlist bl;
  bufferlist::iterator iter;
  off_t off;

  while (!eof || !iter.end()) {
    off = iter.get_off();
    if (!eof && (bl.length() - off) < chunk / 2) {
      bufferlist more;
      r = read(NULL, obj, pos, chunk, more);
      if (r < 0) {
        cerr << "error while reading from " <<  bucket << ":" << oid
	   << " " << cpp_strerror(-r) << std::endl;
        return -r;
      }
      eof = (more.length() < (off_t)chunk);
      pos += more.length();
      bufferlist old;
      old.substr_of(bl, off, bl.length() - off);
      bl.clear();
      bl.claim(old);
      bl.claim_append(more);
      iter = bl.begin();
    }
    
    struct rgw_intent_log_entry entry;
    try {
      ::decode(entry, iter);
    } catch (buffer::error& err) {
      cerr << "failed to decode intent log entry in " << bucket << ":" << oid << std::endl;
      cerr << "skipping log" << std::endl; // no use to continue
      ret = -EIO;
      complete = false;
      break;
    }
    if (entry.op_time.sec() > epoch) {
      cerr << "skipping entry for obj=" << obj << " entry.op_time=" << entry.op_time.sec() << " requested epoch=" << epoch << std::endl;
      cerr << "skipping log" << std::endl; // no use to continue
      complete = false;
      break;
    }
    switch (entry.intent) {
    case DEL_OBJ:
      if (!(flags & I_DEL_OBJ)) {
        complete = false;
        break;
      }
      r = delete_obj(NULL, entry.obj);
      if (r < 0 && r != -ENOENT) {
        cerr << "failed to remove obj: " << entry.obj << std::endl;
        complete = false;
      }
      break;
    case DEL_DIR:
      if (!(flags & I_DEL_DIR)) {
        complete = false;
        break;
      } else {
        librados::IoCtx index_ctx;
        string oid;
        int r = open_bucket_index(entry.obj.bucket, index_ctx, oid);
        if (r < 0)
          return r;
        ObjectWriteOperation op;
        op.remove();
        oid.append(entry.obj.bucket.marker);
        librados::AioCompletion *completion = rados->aio_create_completion(NULL, NULL, NULL);
        r = index_ctx.aio_operate(oid, completion, &op);
        completion->release();
        if (r < 0 && r != -ENOENT) {
          cerr << "failed to remove bucket: " << entry.obj.bucket << std::endl;
          complete = false;
        }
      }
      break;
    default:
      complete = false;
    }
  }

  if (complete) {
    rgw_obj obj(bucket, oid);
    cout << "completed intent log: " << obj << (purge ? ", purging it" : "") << std::endl;
    if (purge) {
      r = delete_obj(NULL, obj);
      if (r < 0)
        cerr << "failed to remove obj: " << obj << std::endl;
    }
  }

  return ret;
}


void RGWStateLog::oid_str(int shard, string& oid) {
  oid = RGW_STATELOG_OBJ_PREFIX + module_name + ".";
  char buf[16];
  snprintf(buf, sizeof(buf), "%d", shard);
  oid += buf;
}

int RGWStateLog::get_shard_num(const string& object) {
  uint32_t val = ceph_str_hash_linux(object.c_str(), object.length());
  return val % num_shards;
}

string RGWStateLog::get_oid(const string& object) {
  int shard = get_shard_num(object);
  string oid;
  oid_str(shard, oid);
  return oid;
}

int RGWStateLog::open_ioctx(librados::IoCtx& ioctx) {
  string pool_name;
  store->get_log_pool_name(pool_name);
  int r = store->rados->ioctx_create(pool_name.c_str(), ioctx);
  if (r < 0) {
    lderr(store->ctx()) << "ERROR: could not open rados pool" << dendl;
    return r;
  }
  return 0;
}

int RGWStateLog::store_entry(const string& client_id, const string& op_id, const string& object,
                  uint32_t state, bufferlist *bl, uint32_t *check_state)
{
  if (client_id.empty() ||
      op_id.empty() ||
      object.empty()) {
    ldout(store->ctx(), 0) << "client_id / op_id / object is empty" << dendl;
  }

  librados::IoCtx ioctx;
  int r = open_ioctx(ioctx);
  if (r < 0)
    return r;

  string oid = get_oid(object);

  librados::ObjectWriteOperation op;
  if (check_state) {
    cls_statelog_check_state(op, client_id, op_id, object, *check_state);
  }
  utime_t ts = ceph_clock_now(store->ctx());
  bufferlist nobl;
  cls_statelog_add(op, client_id, op_id, object, ts, state, (bl ? *bl : nobl));
  r = ioctx.operate(oid, &op);
  if (r < 0) {
    return r;
  }

  return 0;
}

int RGWStateLog::remove_entry(const string& client_id, const string& op_id, const string& object)
{
  if (client_id.empty() ||
      op_id.empty() ||
      object.empty()) {
    ldout(store->ctx(), 0) << "client_id / op_id / object is empty" << dendl;
  }

  librados::IoCtx ioctx;
  int r = open_ioctx(ioctx);
  if (r < 0)
    return r;

  string oid = get_oid(object);

  librados::ObjectWriteOperation op;
  cls_statelog_remove_by_object(op, object, op_id);
  r = ioctx.operate(oid, &op);
  if (r < 0) {
    return r;
  }

  return 0;
}

void RGWStateLog::init_list_entries(const string& client_id, const string& op_id, const string& object,
                                    void **handle)
{
  list_state *state = new list_state;
  state->client_id = client_id;
  state->op_id = op_id;
  state->object = object;
  if (object.empty()) {
    state->cur_shard = 0;
    state->max_shard = num_shards - 1;
  } else {
    state->cur_shard = state->max_shard = get_shard_num(object);
  }
  *handle = (void *)state;
}

int RGWStateLog::list_entries(void *handle, int max_entries,
                              list<cls_statelog_entry>& entries,
                              bool *done)
{
  list_state *state = (list_state *)handle;

  librados::IoCtx ioctx;
  int r = open_ioctx(ioctx);
  if (r < 0)
    return r;

  entries.clear();

  for (; state->cur_shard <= state->max_shard && max_entries > 0; ++state->cur_shard) {
    string oid;
    oid_str(state->cur_shard, oid);

    librados::ObjectReadOperation op;
    list<cls_statelog_entry> ents;
    bool truncated;
    cls_statelog_list(op, state->client_id, state->op_id, state->object, state->marker,
                      max_entries, ents, &state->marker, &truncated);
    bufferlist ibl;
    r = ioctx.operate(oid, &op, &ibl);
    if (r == -ENOENT) {
      truncated = false;
      r = 0;
    }
    if (r < 0) {
      ldout(store->ctx(), 0) << "cls_statelog_list returned " << r << dendl;
      return r;
    }

    if (!truncated) {
      state->marker.clear();
    }

    max_entries -= ents.size();

    entries.splice(entries.end(), ents);

    if (truncated)
      break;
  }

  *done = (state->cur_shard > state->max_shard);

  return 0;
}

void RGWStateLog::finish_list_entries(void *handle)
{
  list_state *state = (list_state *)handle;
  delete state;
}

void RGWStateLog::dump_entry(const cls_statelog_entry& entry, Formatter *f)
{
  f->open_object_section("statelog_entry");
  f->dump_string("client_id", entry.client_id);
  f->dump_string("op_id", entry.op_id);
  f->dump_string("object", entry.object);
  entry.timestamp.gmtime(f->dump_stream("timestamp"));
  if (!dump_entry_internal(entry, f)) {
    f->dump_int("state", entry.state);
  }
  f->close_section();
}

RGWOpState::RGWOpState(RGWRados *_store) : RGWStateLog(_store, _store->ctx()->_conf->rgw_num_zone_opstate_shards, string("obj_opstate"))
{
}

bool RGWOpState::dump_entry_internal(const cls_statelog_entry& entry, Formatter *f)
{
  string s;
  switch ((OpState)entry.state) {
    case OPSTATE_UNKNOWN:
      s = "unknown";
      break;
    case OPSTATE_IN_PROGRESS:
      s = "in-progress";
      break;
    case OPSTATE_COMPLETE:
      s = "complete";
      break;
    case OPSTATE_ERROR:
      s = "error";
      break;
    case OPSTATE_ABORT:
      s = "abort";
      break;
    case OPSTATE_CANCELLED:
      s = "cancelled";
      break;
    default:
      s = "invalid";
  }
  f->dump_string("state", s);
  return true;
}

int RGWOpState::state_from_str(const string& s, OpState *state)
{
  if (s == "unknown") {
    *state = OPSTATE_UNKNOWN;
  } else if (s == "in-progress") {
    *state = OPSTATE_IN_PROGRESS;
  } else if (s == "complete") {
    *state = OPSTATE_COMPLETE;
  } else if (s == "error") {
    *state = OPSTATE_ERROR;
  } else if (s == "abort") {
    *state = OPSTATE_ABORT;
  } else if (s == "cancelled") {
    *state = OPSTATE_CANCELLED;
  } else {
    return -EINVAL;
  }

  return 0;
}

int RGWOpState::set_state(const string& client_id, const string& op_id, const string& object, OpState state)
{
  uint32_t s = (uint32_t)state;
  return store_entry(client_id, op_id, object, s, NULL, NULL);
}

int RGWOpState::renew_state(const string& client_id, const string& op_id, const string& object, OpState state)
{
  uint32_t s = (uint32_t)state;
  return store_entry(client_id, op_id, object, s, NULL, &s);
}

RGWOpStateSingleOp::RGWOpStateSingleOp(RGWRados *store, const string& cid, const string& oid,
                                       const string& obj) : os(store), client_id(cid), op_id(oid), object(obj)
{
  cct = store->ctx();
  cur_state = RGWOpState::OPSTATE_UNKNOWN;
}

int RGWOpStateSingleOp::set_state(RGWOpState::OpState state) {
  last_update = ceph_clock_now(cct);
  cur_state = state;
  return os.set_state(client_id, op_id, object, state);
}

int RGWOpStateSingleOp::renew_state() {
  utime_t now = ceph_clock_now(cct);

  int rate_limit_sec = cct->_conf->rgw_opstate_ratelimit_sec;

  if (rate_limit_sec && now - last_update < rate_limit_sec) {
    return 0;
  }

  last_update = now;
  return os.renew_state(client_id, op_id, object, cur_state);
}


uint64_t RGWRados::instance_id()
{
  return rados->get_instance_id();
}

uint64_t RGWRados::next_bucket_id()
{
  Mutex::Locker l(bucket_id_lock);
  return ++max_bucket_id;
}

RGWRados *RGWStoreManager::init_storage_provider(CephContext *cct, bool use_gc_thread)
{
  int use_cache = cct->_conf->rgw_cache_enabled;
  RGWRados *store = NULL;
  if (!use_cache) {
    store = new RGWRados;
  } else {
    store = new RGWCache<RGWRados>; 
  }

  if (store->initialize(cct, use_gc_thread) < 0) {
    delete store;
    return NULL;
  }

  return store;
}

RGWRados *RGWStoreManager::init_raw_storage_provider(CephContext *cct)
{
  RGWRados *store = NULL;
  store = new RGWRados;

  store->set_context(cct);

  if (store->init_rados() < 0) {
    delete store;
    return NULL;
  }

  return store;
}

void RGWStoreManager::close_storage(RGWRados *store)
{
  if (!store)
    return;

  store->finalize();

  delete store;
}
<|MERGE_RESOLUTION|>--- conflicted
+++ resolved
@@ -2570,9 +2570,8 @@
     }
     return ret;
   }
-  attrset.erase(RGW_ATTR_ID_TAG);
-
   set_copy_attrs(src_attrs, attrs, replace_attrs, false);
+  src_attrs.erase(RGW_ATTR_ID_TAG);
 
   RGWObjManifest manifest;
   RGWObjState *astate = NULL;
@@ -3922,25 +3921,11 @@
     if (r < 0)
       goto done_ret;
 
-<<<<<<< HEAD
-  if (objv_tracker) {
-    objv_tracker->prepare_op_for_read(&op);
-  }
-
-  read_len = len;
-
-  if (astate) {
-    if (!ofs && astate->data.length() >= len) {
-      bl = astate->data;
-      goto done;
-    }
-=======
     if (astate) {
       if (!ofs && astate->data.length() >= len) {
         bl = astate->data;
         goto done;
       }
->>>>>>> 4fb782c3
 
       if (ofs < astate->data.length()) {
         unsigned copy_len = min((uint64_t)astate->data.length() - ofs, len);
@@ -3955,6 +3940,11 @@
       }
     }
   }
+
+  if (objv_tracker) {
+    objv_tracker->prepare_op_for_read(&op);
+  }
+
 
   ldout(cct, 20) << "rados->read obj-ofs=" << ofs << " read_ofs=" << read_ofs << " read_len=" << read_len << dendl;
   op.read(read_ofs, read_len, pbl, NULL);
