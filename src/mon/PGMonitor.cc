// -*- mode:C++; tab-width:8; c-basic-offset:2; indent-tabs-mode:t -*- 
// vim: ts=8 sw=2 smarttab
/*
 * Ceph - scalable distributed file system
 *
 * Copyright (C) 2004-2006 Sage Weil <sage@newdream.net>
 *
 * This is free software; you can redistribute it and/or
 * modify it under the terms of the GNU Lesser General Public
 * License version 2.1, as published by the Free Software 
 * Foundation.  See file COPYING.
 * 
 */


#include "PGMonitor.h"
#include "Monitor.h"
#include "MDSMonitor.h"
#include "OSDMonitor.h"
#include "MonitorDBStore.h"

#include "messages/MPGStats.h"
#include "messages/MPGStatsAck.h"
#include "messages/MGetPoolStats.h"
#include "messages/MGetPoolStatsReply.h"

#include "messages/MStatfs.h"
#include "messages/MStatfsReply.h"
#include "messages/MOSDPGCreate.h"
#include "messages/MMonCommand.h"
#include "messages/MOSDScrub.h"

#include "common/Timer.h"
#include "common/Formatter.h"
#include "common/ceph_argparse.h"
#include "common/perf_counters.h"

#include "osd/osd_types.h"

#include "common/config.h"
#include "common/errno.h"
#include <sstream>

#define dout_subsys ceph_subsys_mon
#undef dout_prefix
#define dout_prefix _prefix(_dout, mon, pg_map)
static ostream& _prefix(std::ostream *_dout, const Monitor *mon, const PGMap& pg_map) {
  return *_dout << "mon." << mon->name << "@" << mon->rank
		<< "(" << mon->get_state_name()
		<< ").pg v" << pg_map.version << " ";
}

/*
 Tick function to update the map based on performance every N seconds
*/

void PGMonitor::on_restart()
{
  // clear leader state
  last_sent_pg_create.clear();
  last_osd_report.clear();
}

void PGMonitor::on_active()
{
  if (mon->is_leader()) {
    check_osd_map(mon->osdmon()->osdmap.epoch);
    need_check_down_pgs = true;
  }

  update_logger();

  if (mon->is_leader())
    mon->clog.info() << "pgmap " << pg_map << "\n";
}

void PGMonitor::update_logger()
{
  dout(10) << "update_logger" << dendl;

  mon->cluster_logger->set(l_cluster_osd_kb, pg_map.osd_sum.kb);
  mon->cluster_logger->set(l_cluster_osd_kb_used, pg_map.osd_sum.kb_used);
  mon->cluster_logger->set(l_cluster_osd_kb_avail, pg_map.osd_sum.kb_avail);

  mon->cluster_logger->set(l_cluster_num_pool, pg_map.pg_pool_sum.size());
  mon->cluster_logger->set(l_cluster_num_pg, pg_map.pg_stat.size());

  unsigned active = 0, active_clean = 0, peering = 0;
  for (hash_map<int,int>::iterator p = pg_map.num_pg_by_state.begin();
       p != pg_map.num_pg_by_state.end();
       ++p) {
    if (p->first & PG_STATE_ACTIVE) {
      active += p->second;
      if (p->first & PG_STATE_CLEAN)
	active_clean += p->second;
    }
    if (p->first & PG_STATE_PEERING)
      peering += p->second;
  }
  mon->cluster_logger->set(l_cluster_num_pg_active_clean, active_clean);
  mon->cluster_logger->set(l_cluster_num_pg_active, active);
  mon->cluster_logger->set(l_cluster_num_pg_peering, peering);

  mon->cluster_logger->set(l_cluster_num_object, pg_map.pg_sum.stats.sum.num_objects);
  mon->cluster_logger->set(l_cluster_num_object_degraded, pg_map.pg_sum.stats.sum.num_objects_degraded);
  mon->cluster_logger->set(l_cluster_num_object_unfound, pg_map.pg_sum.stats.sum.num_objects_unfound);
  mon->cluster_logger->set(l_cluster_num_bytes, pg_map.pg_sum.stats.sum.num_bytes);
}

void PGMonitor::tick() 
{
  if (!is_active()) return;

  update_from_paxos();
  handle_osd_timeouts();

  if (mon->is_leader()) {
    bool propose = false;
    
    if (need_check_down_pgs && check_down_pgs())
      propose = true;
    
    if (propose) {
      propose_pending();
    }
  }

  dout(10) << pg_map << dendl;
}

void PGMonitor::create_initial()
{
  dout(10) << "create_initial -- creating initial map" << dendl;
}

void PGMonitor::update_from_paxos()
{
  version_t version = get_version();
  if (version == pg_map.version)
    return;
  assert(version >= pg_map.version);

  /* Obtain latest full pgmap version, if available and whose version is
   * greater than the current pgmap's version.
   */
  version_t latest_full = get_version_latest_full();
  if ((latest_full > 0) && (latest_full > pg_map.version)) {
    bufferlist latest_bl;
    int err = get_version_full(latest_full, latest_bl);
    assert(err == 0);
    dout(7) << __func__ << " loading latest full pgmap v"
	    << latest_full << dendl;
    try {
      PGMap tmp_pg_map;
      bufferlist::iterator p = latest_bl.begin();
      tmp_pg_map.decode(p);
      pg_map = tmp_pg_map;
    } catch (const std::exception& e) {
      dout(0) << __func__ << ": error parsing update: "
	      << e.what() << dendl;
      assert(0 == "update_from_paxos: error parsing update");
      return;
    }
  }

  // walk through incrementals
<<<<<<< HEAD
  while (paxosv > pg_map.version) {
=======
  utime_t now(ceph_clock_now(g_ceph_context));
  while (version > pg_map.version) {
>>>>>>> 04dac7ee
    bufferlist bl;
    int err = get_version(pg_map.version+1, bl);
    assert(err == 0);
    assert(bl.length());

    dout(7) << "update_from_paxos  applying incremental " << pg_map.version+1 << dendl;
    PGMap::Incremental inc;
    try {
      bufferlist::iterator p = bl.begin();
      inc.decode(p);
    }
    catch (const std::exception &e) {
      dout(0) << "update_from_paxos: error parsing "
	      << "incremental update: " << e.what() << dendl;
      assert(0 == "update_from_paxos: error parsing incremental update");
      return;
    }

    pg_map.apply_incremental(g_ceph_context, inc);
    
    dout(10) << pg_map << dendl;

    if (inc.pg_scan)
      last_sent_pg_create.clear();  // reset pg_create throttle timer
  }

  assert(version == pg_map.version);

  /* If we dump the summaries onto the k/v store, they hardly would be useful
   * without a tool created with reading them in mind.
   * Comment this out until we decide what is the best course of action.
   *
  // dump pgmap summaries?  (useful for debugging)
  if (0) {
    stringstream ds;
    pg_map.dump(ds);
    bufferlist d;
    d.append(ds);
    mon->store->put_bl_sn(d, "pgmap_dump", version);
  }
  */

  update_trim();

  send_pg_creates();

  update_logger();
}

void PGMonitor::handle_osd_timeouts()
{
  if (!mon->is_leader())
    return;
  utime_t now(ceph_clock_now(g_ceph_context));
  utime_t timeo(g_conf->mon_osd_report_timeout, 0);
  if (now - mon->get_leader_since() < timeo) {
    // We haven't been the leader for long enough to consider OSD timeouts
    return;
  }

  if (mon->osdmon()->is_writeable())
    mon->osdmon()->handle_osd_timeouts(now, last_osd_report);
}

void PGMonitor::create_pending()
{
  pending_inc = PGMap::Incremental();
  pending_inc.version = pg_map.version + 1;
  if (pg_map.version == 0) {
    // pull initial values from first leader mon's config
    pending_inc.full_ratio = g_conf->mon_osd_full_ratio;
    if (pending_inc.full_ratio > 1.0)
      pending_inc.full_ratio /= 100.0;
    pending_inc.nearfull_ratio = g_conf->mon_osd_nearfull_ratio;
    if (pending_inc.nearfull_ratio > 1.0)
      pending_inc.nearfull_ratio /= 100.0;
  } else {
    pending_inc.full_ratio = pg_map.full_ratio;
    pending_inc.nearfull_ratio = pg_map.nearfull_ratio;
  }
  dout(10) << "create_pending v " << pending_inc.version << dendl;
}

void PGMonitor::encode_pending(MonitorDBStore::Transaction *t)
{
  version_t version = pending_inc.version;
  dout(10) << __func__ << " v " << version << dendl;
  assert(get_version() + 1 == version);
  pending_inc.stamp = ceph_clock_now(g_ceph_context);

  bufferlist bl;
  pending_inc.encode(bl, mon->get_quorum_features());

  put_version(t, version, bl);
  put_last_committed(t, version);
}

void PGMonitor::encode_full(MonitorDBStore::Transaction *t)
{
  dout(10) << __func__ << " pgmap v " << pg_map.version << dendl;
  assert(get_version() == pg_map.version);

  bufferlist full_bl;
  pg_map.encode(full_bl, mon->get_quorum_features());

  put_version_full(t, pg_map.version, full_bl);
  put_version_latest_full(t, pg_map.version);
}

void PGMonitor::update_trim()
{
  unsigned max = g_conf->mon_max_pgmap_epochs;
  version_t version = get_version();
  if (mon->is_leader() && (version > max))
    set_trim_to(version - max);
}


bool PGMonitor::preprocess_query(PaxosServiceMessage *m)
{
  dout(10) << "preprocess_query " << *m << " from " << m->get_orig_source_inst() << dendl;
  switch (m->get_type()) {
  case CEPH_MSG_STATFS:
    handle_statfs((MStatfs*)m);
    return true;
  case MSG_GETPOOLSTATS:
    return preprocess_getpoolstats((MGetPoolStats*)m);
    
  case MSG_PGSTATS:
    return preprocess_pg_stats((MPGStats*)m);

  case MSG_MON_COMMAND:
    return preprocess_command((MMonCommand*)m);


  default:
    assert(0);
    m->put();
    return true;
  }
}

bool PGMonitor::prepare_update(PaxosServiceMessage *m)
{
  dout(10) << "prepare_update " << *m << " from " << m->get_orig_source_inst() << dendl;
  switch (m->get_type()) {
  case MSG_PGSTATS:
    return prepare_pg_stats((MPGStats*)m);

  case MSG_MON_COMMAND:
    return prepare_command((MMonCommand*)m);

  default:
    assert(0);
    m->put();
    return false;
  }
}

void PGMonitor::handle_statfs(MStatfs *statfs)
{
  // check caps
  MonSession *session = statfs->get_session();
  if (!session)
    goto out;
  if (!session->caps.check_privileges(PAXOS_PGMAP, MON_CAP_R)) {
    dout(0) << "MStatfs received from entity with insufficient privileges "
	    << session->caps << dendl;
    goto out;
  }
  MStatfsReply *reply;

  dout(10) << "handle_statfs " << *statfs << " from " << statfs->get_orig_source() << dendl;

  if (statfs->fsid != mon->monmap->fsid) {
    dout(0) << "handle_statfs on fsid " << statfs->fsid << " != " << mon->monmap->fsid << dendl;
    goto out;
  }

  // fill out stfs
  reply = new MStatfsReply(mon->monmap->fsid, statfs->get_tid(), get_version());

  // these are in KB.
  reply->h.st.kb = pg_map.osd_sum.kb;
  reply->h.st.kb_used = pg_map.osd_sum.kb_used;
  reply->h.st.kb_avail = pg_map.osd_sum.kb_avail;
  reply->h.st.num_objects = pg_map.pg_sum.stats.sum.num_objects;

  // reply
  mon->send_reply(statfs, reply);
 out:
  statfs->put();
}

bool PGMonitor::preprocess_getpoolstats(MGetPoolStats *m)
{
  MGetPoolStatsReply *reply;

  MonSession *session = m->get_session();
  if (!session)
    goto out;
  if (!session->caps.check_privileges(PAXOS_PGMAP, MON_CAP_R)) {
    dout(0) << "MGetPoolStats received from entity with insufficient caps "
	    << session->caps << dendl;
    goto out;
  }

  if (m->fsid != mon->monmap->fsid) {
    dout(0) << "preprocess_getpoolstats on fsid " << m->fsid << " != " << mon->monmap->fsid << dendl;
    goto out;
  }
  
  reply = new MGetPoolStatsReply(m->fsid, m->get_tid(), get_version());

  for (list<string>::iterator p = m->pools.begin();
       p != m->pools.end();
       p++) {
    int64_t poolid = mon->osdmon()->osdmap.lookup_pg_pool_name(p->c_str());
    if (poolid < 0)
      continue;
    if (pg_map.pg_pool_sum.count(poolid) == 0)
      continue;
    reply->pool_stats[*p] = pg_map.pg_pool_sum[poolid];
  }

  mon->send_reply(m, reply);

 out:
  m->put();
  return true;
}


bool PGMonitor::preprocess_pg_stats(MPGStats *stats)
{
  // check caps
  MonSession *session = stats->get_session();
  if (!session) {
    dout(10) << "PGMonitor::preprocess_pg_stats: no monitor session!" << dendl;
    stats->put();
    return true;
  }
  if (!session->caps.check_privileges(PAXOS_PGMAP, MON_CAP_R)) {
    derr << "PGMonitor::preprocess_pg_stats: MPGStats received from entity "
         << "with insufficient privileges " << session->caps << dendl;
    stats->put();
    return true;
  }

  // First, just see if they need a new osdmap. But
  // only if they've had the map for a while.
  if (stats->had_map_for > 30.0 && 
      mon->osdmon()->is_readable() &&
      stats->epoch < mon->osdmon()->osdmap.get_epoch())
    mon->osdmon()->send_latest_now_nodelete(stats, stats->epoch+1);

  // Always forward the PGStats to the leader, even if they are the same as
  // the old PGStats. The leader will mark as down osds that haven't sent
  // PGStats for a few minutes.
  return false;
}

bool PGMonitor::pg_stats_have_changed(int from, const MPGStats *stats) const
{
  // any new osd info?
  hash_map<int,osd_stat_t>::const_iterator s = pg_map.osd_stat.find(from);
  if (s == pg_map.osd_stat.end())
    return true;
  if (s->second != stats->osd_stat)
    return true;

  // any new pg info?
  for (map<pg_t,pg_stat_t>::const_iterator p = stats->pg_stat.begin();
       p != stats->pg_stat.end(); ++p) {
    hash_map<pg_t,pg_stat_t>::const_iterator t = pg_map.pg_stat.find(p->first);
    if (t == pg_map.pg_stat.end())
      return true;
    if (t->second.reported != p->second.reported)
      return true;
  }

  return false;
}

bool PGMonitor::prepare_pg_stats(MPGStats *stats) 
{
  dout(10) << "prepare_pg_stats " << *stats << " from " << stats->get_orig_source() << dendl;
  int from = stats->get_orig_source().num();

  if (stats->fsid != mon->monmap->fsid) {
    dout(0) << "prepare_pg_stats on fsid " << stats->fsid << " != " << mon->monmap->fsid << dendl;
    stats->put();
    return false;
  }

  last_osd_report[from] = ceph_clock_now(g_ceph_context);

  if (!stats->get_orig_source().is_osd() ||
      !mon->osdmon()->osdmap.is_up(from) ||
      stats->get_orig_source_inst() != mon->osdmon()->osdmap.get_inst(from)) {
    dout(1) << " ignoring stats from non-active osd." << dendl;
    stats->put();
    return false;
  }
      
  if (!pg_stats_have_changed(from, stats)) {
    dout(10) << " message contains no new osd|pg stats" << dendl;
    MPGStatsAck *ack = new MPGStatsAck;
    for (map<pg_t,pg_stat_t>::const_iterator p = stats->pg_stat.begin();
	 p != stats->pg_stat.end();
	 ++p) {
      ack->pg_stat[p->first] = p->second.reported;
    }
    mon->send_reply(stats, ack);
    stats->put();
    return false;
  }

  // osd stat
  pending_inc.osd_stat_updates[from] = stats->osd_stat;
  
  if (pg_map.osd_stat.count(from))
    dout(10) << " got osd." << from << " " << stats->osd_stat << " (was " << pg_map.osd_stat[from] << ")" << dendl;
  else
    dout(10) << " got osd." << from << " " << stats->osd_stat << " (first report)" << dendl;

  // apply to live map too (screw consistency)
  /*
    actually, no, don't.  that screws up our "latest" stash.  and can
    lead to weird output where things appear to jump backwards in
    time... that's just confusing.

  if (pg_map.osd_stat.count(from))
    pg_map.stat_osd_sub(pg_map.osd_stat[from]);
  pg_map.osd_stat[from] = stats->osd_stat;
  pg_map.stat_osd_add(stats->osd_stat);
  */

  // pg stats
  MPGStatsAck *ack = new MPGStatsAck;
  ack->set_tid(stats->get_tid());
  for (map<pg_t,pg_stat_t>::iterator p = stats->pg_stat.begin();
       p != stats->pg_stat.end();
       p++) {
    pg_t pgid = p->first;
    ack->pg_stat[pgid] = p->second.reported;

    if ((pg_map.pg_stat.count(pgid) && 
	 pg_map.pg_stat[pgid].reported > p->second.reported)) {
      dout(15) << " had " << pgid << " from " << pg_map.pg_stat[pgid].reported << dendl;
      continue;
    }
    if (pending_inc.pg_stat_updates.count(pgid) && 
	pending_inc.pg_stat_updates[pgid].reported > p->second.reported) {
      dout(15) << " had " << pgid << " from " << pending_inc.pg_stat_updates[pgid].reported
	       << " (pending)" << dendl;
      continue;
    }

    if (pg_map.pg_stat.count(pgid) == 0) {
      dout(15) << " got " << pgid << " reported at " << p->second.reported
	       << " state " << pg_state_string(p->second.state)
	       << " but DNE in pg_map; pool was probably deleted."
	       << dendl;
      continue;
    }
      
    dout(15) << " got " << pgid
	     << " reported at " << p->second.reported
	     << " state " << pg_state_string(pg_map.pg_stat[pgid].state)
	     << " -> " << pg_state_string(p->second.state)
	     << dendl;
    pending_inc.pg_stat_updates[pgid] = p->second;

    /*
    // we don't care much about consistency, here; apply to live map.
    pg_map.stat_pg_sub(pgid, pg_map.pg_stat[pgid]);
    pg_map.pg_stat[pgid] = p->second;
    pg_map.stat_pg_add(pgid, pg_map.pg_stat[pgid]);
    */
  }
  
  paxos->wait_for_commit(new C_Stats(this, stats, ack));
  return true;
}

void PGMonitor::_updated_stats(MPGStats *req, MPGStatsAck *ack)
{
  dout(7) << "_updated_stats for " << req->get_orig_source_inst() << dendl;
  mon->send_reply(req, ack);
  req->put();
}



// ------------------------

struct RetryCheckOSDMap : public Context {
  PGMonitor *pgmon;
  epoch_t epoch;
  RetryCheckOSDMap(PGMonitor *p, epoch_t e) : pgmon(p), epoch(e) {}
  void finish(int r) {
    if (r == -ECANCELED)
      return;
    pgmon->check_osd_map(epoch);
  }
};

void PGMonitor::check_osd_map(epoch_t epoch)
{
  if (mon->is_peon()) 
    return; // whatever.

  if (pg_map.last_osdmap_epoch >= epoch) {
    dout(10) << "check_osd_map already seen " << pg_map.last_osdmap_epoch << " >= " << epoch << dendl;
    return;
  }

  if (!mon->osdmon()->is_readable()) {
    dout(10) << "check_osd_map -- osdmap not readable, waiting" << dendl;
    mon->osdmon()->wait_for_readable(new RetryCheckOSDMap(this, epoch));
    return;
  }

  if (!is_writeable()) {
    dout(10) << "check_osd_map -- pgmap not writeable, waiting" << dendl;
    wait_for_writeable(new RetryCheckOSDMap(this, epoch));
    return;
  }

  // apply latest map(s)
  for (epoch_t e = pg_map.last_osdmap_epoch+1;
       e <= epoch;
       e++) {
    dout(10) << "check_osd_map applying osdmap e" << e << " to pg_map" << dendl;
    bufferlist bl;
    mon->osdmon()->get_version(e, bl);

    assert(bl.length());
    OSDMap::Incremental inc(bl);
    for (map<int32_t,uint32_t>::iterator p = inc.new_weight.begin();
	 p != inc.new_weight.end();
	 p++)
      if (p->second == CEPH_OSD_OUT) {
	dout(10) << "check_osd_map  osd." << p->first << " went OUT" << dendl;
	pending_inc.osd_stat_rm.insert(p->first);
      } else {
	dout(10) << "check_osd_map  osd." << p->first << " is IN" << dendl;
	pending_inc.osd_stat_rm.erase(p->first);
	pending_inc.osd_stat_updates[p->first]; 
      }

    // this is conservative: we want to know if any osds (maybe) got marked down.
    for (map<int32_t,uint8_t>::iterator p = inc.new_state.begin();
	 p != inc.new_state.end();
	 ++p) {
      if (p->second & CEPH_OSD_UP) {   // true if marked up OR down, but we're too lazy to check which
	need_check_down_pgs = true;

	// clear out the last_osd_report for this OSD
        map<int, utime_t>::iterator report = last_osd_report.find(p->first);
        if (report != last_osd_report.end()) {
          last_osd_report.erase(report);
        }
      }

      if (p->second & CEPH_OSD_EXISTS) {
	// whether it was created *or* destroyed, we can safely drop
	// it's osd_stat_t record.
	dout(10) << "check_osd_map  osd." << p->first << " created or destroyed" << dendl;
	pending_inc.osd_stat_rm.insert(p->first);

	// and adjust full, nearfull set
	pg_map.nearfull_osds.erase(p->first);
	pg_map.full_osds.erase(p->first);
      }
    }
  }

  bool propose = false;
  if (pg_map.last_osdmap_epoch < epoch) {
    pending_inc.osdmap_epoch = epoch;
    propose = true;
  }

  // scan pg space?
  if (register_new_pgs())
    propose = true;

  if (need_check_down_pgs && check_down_pgs())
    propose = true;
  
  if (propose)
    propose_pending();

  send_pg_creates();
}

void PGMonitor::register_pg(pg_pool_t& pool, pg_t pgid, epoch_t epoch, bool new_pool)
{
  pg_t parent;
  int split_bits = 0;
  if (!new_pool) {
    parent = pgid;
    while (1) {
      // remove most significant bit
      int msb = pool.calc_bits_of(parent.ps());
      if (!msb) break;
      parent.set_ps(parent.ps() & ~(1<<(msb-1)));
      split_bits++;
      dout(10) << " is " << pgid << " parent " << parent << " ?" << dendl;
      //if (parent.u.pg.ps < mon->osdmon->osdmap.get_pgp_num()) {
      if (pg_map.pg_stat.count(parent) &&
	  pg_map.pg_stat[parent].state != PG_STATE_CREATING) {
	dout(10) << "  parent is " << parent << dendl;
	break;
      }
    }
  }
  
  pending_inc.pg_stat_updates[pgid].state = PG_STATE_CREATING;
  pending_inc.pg_stat_updates[pgid].created = epoch;
  pending_inc.pg_stat_updates[pgid].parent = parent;
  pending_inc.pg_stat_updates[pgid].parent_split_bits = split_bits;

  if (split_bits == 0) {
    dout(10) << "register_new_pgs  will create " << pgid << dendl;
  } else {
    dout(10) << "register_new_pgs  will create " << pgid
	     << " parent " << parent
	     << " by " << split_bits << " bits"
	     << dendl;
  }
}

bool PGMonitor::register_new_pgs()
{
  // iterate over crush mapspace
  epoch_t epoch = mon->osdmon()->osdmap.get_epoch();
  dout(10) << "register_new_pgs checking pg pools for osdmap epoch " << epoch
	   << ", last_pg_scan " << pg_map.last_pg_scan << dendl;

  OSDMap *osdmap = &mon->osdmon()->osdmap;

  int created = 0;
  for (map<int64_t,pg_pool_t>::iterator p = osdmap->pools.begin();
       p != osdmap->pools.end();
       p++) {
    int64_t poolid = p->first;
    pg_pool_t &pool = p->second;
    int ruleno = pool.get_crush_ruleset();
    if (!osdmap->crush->rule_exists(ruleno)) 
      continue;

    if (pool.get_last_change() <= pg_map.last_pg_scan ||
	pool.get_last_change() <= pending_inc.pg_scan) {
      dout(10) << " no change in pool " << p->first << " " << pool << dendl;
      continue;
    }

    dout(10) << "register_new_pgs scanning pool " << p->first << " " << pool << dendl;

    bool new_pool = pg_map.pg_pool_sum.count(poolid) == 0;  // first pgs in this pool

    for (ps_t ps = 0; ps < pool.get_pg_num(); ps++) {
      pg_t pgid(ps, poolid, -1);
      if (pg_map.pg_stat.count(pgid)) {
	dout(20) << "register_new_pgs  have " << pgid << dendl;
	continue;
      }
      created++;
      register_pg(pool, pgid, pool.get_last_change(), new_pool);
    }
  }

  int removed = 0;
  for (set<pg_t>::iterator p = pg_map.creating_pgs.begin();
       p != pg_map.creating_pgs.end();
       p++) {
    if (p->preferred() >= 0) {
      dout(20) << " removing creating_pg " << *p << " because it is localized and obsolete" << dendl;
      pending_inc.pg_remove.insert(*p);
      removed++;
    }
    if (!osdmap->have_pg_pool(p->pool())) {
      dout(20) << " removing creating_pg " << *p << " because containing pool deleted" << dendl;
      pending_inc.pg_remove.insert(*p);
      ++removed;
    }
  }

  // deleted pools?
  for (hash_map<pg_t,pg_stat_t>::const_iterator p = pg_map.pg_stat.begin();
       p != pg_map.pg_stat.end(); ++p) {
    if (!osdmap->have_pg_pool(p->first.pool())) {
      dout(20) << " removing pg_stat " << p->first << " because "
	       << "containing pool deleted" << dendl;
      pending_inc.pg_remove.insert(p->first);
      ++removed;
    }
    if (p->first.preferred() >= 0) {
      dout(20) << " removing localized pg " << p->first << dendl;
      pending_inc.pg_remove.insert(p->first);
      ++removed;
    }
  }

  dout(10) << "register_new_pgs registered " << created << " new pgs, removed "
	   << removed << " uncreated pgs" << dendl;
  if (created || removed) {
    pending_inc.pg_scan = epoch;
    return true;
  }
  return false;
}

void PGMonitor::send_pg_creates()
{
  dout(10) << "send_pg_creates to " << pg_map.creating_pgs.size() << " pgs" << dendl;

  utime_t now = ceph_clock_now(g_ceph_context);
  
  for (set<pg_t>::iterator p = pg_map.creating_pgs.begin();
       p != pg_map.creating_pgs.end();
       p++) {
    pg_t pgid = *p;
    pg_t on = pgid;
    pg_stat_t& s = pg_map.pg_stat[pgid];
    if (s.parent_split_bits)
      on = s.parent;
    vector<int> acting;
    int nrep = mon->osdmon()->osdmap.pg_to_acting_osds(on, acting);

    if (s.acting.size()) {
      pg_map.creating_pgs_by_osd[s.acting[0]].erase(pgid);
      if (pg_map.creating_pgs_by_osd[s.acting[0]].size() == 0)
        pg_map.creating_pgs_by_osd.erase(s.acting[0]);
    }
    s.acting = acting;

    // don't send creates for localized pgs
    if (pgid.preferred() >= 0)
      continue;

    // don't send creates for splits
    if (s.parent_split_bits)
      continue;

    if (nrep) {
      pg_map.creating_pgs_by_osd[acting[0]].insert(pgid);
    } else {
      dout(20) << "send_pg_creates  " << pgid << " -> no osds in epoch "
	       << mon->osdmon()->osdmap.get_epoch() << ", skipping" << dendl;
      continue;  // blarney!
    }
  }

  for (map<int, set<pg_t> >::iterator p = pg_map.creating_pgs_by_osd.begin();
       p != pg_map.creating_pgs_by_osd.end();
       ++p) {
    int osd = p->first;

    // throttle?
    if (last_sent_pg_create.count(osd) &&
	now - g_conf->mon_pg_create_interval < last_sent_pg_create[osd]) 
      continue;
      
    if (mon->osdmon()->osdmap.is_up(osd))
      send_pg_creates(osd, NULL);
  }
}

void PGMonitor::send_pg_creates(int osd, Connection *con)
{
  map<int, set<pg_t> >::iterator p = pg_map.creating_pgs_by_osd.find(osd);
  if (p == pg_map.creating_pgs_by_osd.end())
    return;
  assert(p->second.size() > 0);

  dout(20) << "send_pg_creates osd." << osd << " pgs " << p->second << dendl;
  MOSDPGCreate *m = new MOSDPGCreate(mon->osdmon()->osdmap.get_epoch());
  for (set<pg_t>::iterator q = p->second.begin(); q != p->second.end(); ++q) {
    m->mkpg[*q] = pg_create_t(pg_map.pg_stat[*q].created,
			      pg_map.pg_stat[*q].parent,
			      pg_map.pg_stat[*q].parent_split_bits);
  }

  if (con) {
    mon->messenger->send_message(m, con);
  } else {
    assert(mon->osdmon()->osdmap.is_up(osd));
    mon->messenger->send_message(m, mon->osdmon()->osdmap.get_inst(osd));
  }
  last_sent_pg_create[osd] = ceph_clock_now(g_ceph_context);
}

bool PGMonitor::check_down_pgs()
{
  dout(10) << "check_down_pgs" << dendl;

  OSDMap *osdmap = &mon->osdmon()->osdmap;
  bool ret = false;

  for (hash_map<pg_t,pg_stat_t>::iterator p = pg_map.pg_stat.begin();
       p != pg_map.pg_stat.end();
       ++p) {
    if ((p->second.state & PG_STATE_STALE) == 0 &&
	p->second.acting.size() &&
	osdmap->is_down(p->second.acting[0])) {
      dout(10) << " marking pg " << p->first << " stale with acting " << p->second.acting << dendl;

      map<pg_t,pg_stat_t>::iterator q = pending_inc.pg_stat_updates.find(p->first);
      pg_stat_t *stat;
      if (q == pending_inc.pg_stat_updates.end()) {
	stat = &pending_inc.pg_stat_updates[p->first];
	*stat = p->second;
      } else {
	stat = &q->second;
      }
      stat->state |= PG_STATE_STALE;
      stat->last_unstale = ceph_clock_now(g_ceph_context);
      ret = true;
    }
  }
  need_check_down_pgs = false;
  return ret;
}

void PGMonitor::dump_info(Formatter *f)
{
  f->open_object_section("pgmap");
  pg_map.dump(f);
  f->close_section();
}

bool PGMonitor::preprocess_command(MMonCommand *m)
{
  int r = -1;
  bufferlist rdata;
  stringstream ss;

  MonSession *session = m->get_session();
  if (!session ||
      (!session->caps.get_allow_all() &&
       !session->caps.check_privileges(PAXOS_PGMAP, MON_CAP_R) &&
       !mon->_allowed_command(session, m->cmd))) {
    mon->reply_command(m, -EACCES, "access denied", rdata, get_version());
    return true;
  }

  vector<const char*> args;
  for (unsigned i = 1; i < m->cmd.size(); i++)
    args.push_back(m->cmd[i].c_str());

  if (m->cmd.size() > 1) {
    if (m->cmd[1] == "stat") {
      ss << pg_map;
      r = 0;
    }
    else if (m->cmd[1] == "getmap") {
      pg_map.encode(rdata);
      ss << "got pgmap version " << pg_map.version;
      r = 0;
    }
    else if (m->cmd[1] == "send_pg_creates") {
      send_pg_creates();
      ss << "sent pg creates ";
      r = 0;
    }
    else if (m->cmd[1] == "dump") {
      string format = "plain";
      string what = "all";
      string val;
      for (std::vector<const char*>::iterator i = args.begin()+1; i != args.end(); ) {
	if (ceph_argparse_double_dash(args, i)) {
	  break;
	} else if (ceph_argparse_witharg(args, i, &val, "-f", "--format", (char*)NULL)) {
	  format = val;
	} else {
	  what = *i++;
	}
      }
      Formatter *f = 0;
      r = 0;
      if (format == "json")
	f = new JSONFormatter(true);
      else if (format == "plain")
	f = 0; //new PlainFormatter();
      else {
	r = -EINVAL;
	ss << "unknown format '" << format << "'";
      }

      if (r == 0) {
	stringstream ds;
	if (f) {
	  if (what == "all") {
	    f->open_object_section("pg_map");
	    pg_map.dump(f);
	    f->close_section();
	  } else if (what == "summary" || what == "sum") {
	    f->open_object_section("pg_map");
	    pg_map.dump_basic(f);
	    f->close_section();
	  } else if (what == "pools") {
	    pg_map.dump_pool_stats(f);
	  } else if (what == "osds") {
	    pg_map.dump_osd_stats(f);
	  } else if (what == "pgs") {
	    pg_map.dump_pg_stats(f);
	  } else {
	    r = -EINVAL;
	    ss << "i don't know how to dump '" << what << "' is";
	  }
	  if (r == 0)
	    f->flush(ds);
	  delete f;
	} else {
	  pg_map.dump(ds);
	}
	if (r == 0) {
	  rdata.append(ds);
	  ss << "dumped " << what << " in format " << format;
	}
	r = 0;
      }
    }
    else if (m->cmd[1] == "dump_json") {
      ss << "ok";
      r = 0;
      JSONFormatter jsf(true);
      jsf.open_object_section("pg_map");
      pg_map.dump(&jsf);
      jsf.close_section();
      stringstream ds;
      jsf.flush(ds);
      rdata.append(ds);
    }
    else if (m->cmd[1] == "dump_stuck") {
      r = dump_stuck_pg_stats(ss, rdata, args);
    }
    else if (m->cmd[1] == "dump_pools_json") {
      ss << "ok";
      r = 0;
      JSONFormatter jsf(true);
      jsf.open_object_section("pg_map");
      pg_map.dump(&jsf);
      jsf.close_section();
      stringstream ds;
      jsf.flush(ds);
      rdata.append(ds);
    }
    else if (m->cmd[1] == "map" && m->cmd.size() == 3) {
      pg_t pgid;
      r = -EINVAL;
      if (pgid.parse(m->cmd[2].c_str())) {
	vector<int> up, acting;
	if (mon->osdmon()->osdmap.have_pg_pool(pgid.pool())) {
	  pg_t mpgid = mon->osdmon()->osdmap.raw_pg_to_pg(pgid);
	  mon->osdmon()->osdmap.pg_to_up_acting_osds(pgid, up, acting);
	  ss << "osdmap e" << mon->osdmon()->osdmap.get_epoch()
	    << " pg " << pgid << " (" << mpgid << ")"
	    << " -> up " << up << " acting " << acting;
	  r = 0;
	} else {
	  r = -ENOENT;
	  ss << "pg '" << m->cmd[2] << "' does not exist";
	}
      } else
	ss << "invalid pgid '" << m->cmd[2] << "'";
    }
    else if ((m->cmd[1] == "scrub" ||
	      m->cmd[1] == "deep-scrub" ||
	      m->cmd[1] == "repair") && m->cmd.size() == 3) {
      pg_t pgid;
      r = -EINVAL;
      if (pgid.parse(m->cmd[2].c_str())) {
	if (pg_map.pg_stat.count(pgid)) {
	  if (pg_map.pg_stat[pgid].acting.size()) {
	    int osd = pg_map.pg_stat[pgid].acting[0];
	    if (mon->osdmon()->osdmap.is_up(osd)) {
	      vector<pg_t> pgs(1);
	      pgs[0] = pgid;
	      mon->try_send_message(new MOSDScrub(mon->monmap->fsid, pgs,
						  m->cmd[1] == "repair",
						  m->cmd[1] == "deep-scrub"),
				    mon->osdmon()->osdmap.get_inst(osd));
	      ss << "instructing pg " << pgid << " on osd." << osd << " to " << m->cmd[1];
	      r = 0;
	    } else
	      ss << "pg " << pgid << " primary osd." << osd << " not up";
	  } else
	    ss << "pg " << pgid << " has no primary osd";
	} else
	  ss << "pg " << pgid << " dne";
      } else
	ss << "invalid pgid '" << m->cmd[2] << "'";
    }
    else if ((m->cmd[1] == "debug") && (m->cmd.size() > 2)) {
      if (m->cmd[2] == "unfound_objects_exist") {
	bool unfound_objects_exist = false;
	hash_map<pg_t,pg_stat_t>::const_iterator end = pg_map.pg_stat.end();
	for (hash_map<pg_t,pg_stat_t>::const_iterator s = pg_map.pg_stat.begin();
	     s != end; ++s)
	{
	  if (s->second.stats.sum.num_objects_unfound > 0) {
	    unfound_objects_exist = true;
	    break;
	  }
	}
	if (unfound_objects_exist)
	  ss << "TRUE";
	else
	  ss << "FALSE";

	r = 0;
      }
      else if (m->cmd[2] == "degraded_pgs_exist") {
	bool degraded_pgs_exist = false;
	hash_map<pg_t,pg_stat_t>::const_iterator end = pg_map.pg_stat.end();
	for (hash_map<pg_t,pg_stat_t>::const_iterator s = pg_map.pg_stat.begin();
	     s != end; ++s)
	{
	  if (s->second.stats.sum.num_objects_degraded > 0) {
	    degraded_pgs_exist = true;
	    break;
	  }
	}
	if (degraded_pgs_exist)
	  ss << "TRUE";
	else
	  ss << "FALSE";

	r = 0;
      }
    }
  }

  if (r != -1) {
    string rs;
    getline(ss, rs);
    mon->reply_command(m, r, rs, rdata, get_version());
    return true;
  } else
    return false;
}


bool PGMonitor::prepare_command(MMonCommand *m)
{
  stringstream ss;
  pg_t pgid;
  epoch_t epoch = mon->osdmon()->osdmap.get_epoch();
  int r = -EINVAL;
  string rs;

  MonSession *session = m->get_session();
  if (!session ||
      (!session->caps.get_allow_all() &&
       !session->caps.check_privileges(PAXOS_PGMAP, MON_CAP_W) &&
       !mon->_allowed_command(session, m->cmd))) {
    mon->reply_command(m, -EACCES, "access denied", get_version());
    return true;
  }

  if (m->cmd.size() >= 1 && m->cmd[1] == "force_create_pg") {
    if (m->cmd.size() <= 2) {
      ss << "usage: pg force_create_pg <pg>";
      goto out;
    }
    if (!pgid.parse(m->cmd[2].c_str())) {
      ss << "pg " << m->cmd[2] << " invalid";
      goto out;
    }
    if (!pg_map.pg_stat.count(pgid)) {
      ss << "pg " << pgid << " dne";
      goto out;
    }
    if (pg_map.creating_pgs.count(pgid)) {
      ss << "pg " << pgid << " already creating";
      goto out;
    }
    {
      pg_stat_t& s = pending_inc.pg_stat_updates[pgid];
      s.state = PG_STATE_CREATING;
      s.created = epoch;
      s.last_change = ceph_clock_now(g_ceph_context);
    }
    ss << "pg " << m->cmd[2] << " now creating, ok";
    getline(ss, rs);
    paxos->wait_for_commit(new Monitor::C_Command(mon, m, 0, rs, get_version()));
    return true;
  }
  else if (m->cmd.size() > 1 && m->cmd[1] == "set_full_ratio") {
    if (m->cmd.size() != 3) {
      ss << "set_full_ratio takes exactly one argument: the new full ratio";
      goto out;
    }
    const char *start = m->cmd[2].c_str();
    char *end = (char *)start;
    float n = strtof(start, &end);
    if (*end != '\0') { // conversion didn't work
      ss << "could not convert " << m->cmd[2] << " to a float";
      goto out;
    }
    pending_inc.full_ratio = n;
    paxos->wait_for_commit(new Monitor::C_Command(mon, m, 0, rs, get_version()));
    return true;
  }
  else if (m->cmd.size() > 1 && m->cmd[1] == "set_nearfull_ratio") {
    if (m->cmd.size() != 3) {
      ss << "set_nearfull_ratio takes exactly one argument: the new nearfull ratio";
      goto out;
    }
    const char *start = m->cmd[2].c_str();
    char *end = (char *)start;
    float n = strtof(start, &end);
    if (*end != '\0') { // conversion didn't work
      ss << "could not convert " << m->cmd[2] << " to a float";
      goto out;
    }
    pending_inc.nearfull_ratio = n;
    paxos->wait_for_commit(new Monitor::C_Command(mon, m, 0, rs, get_version()));
    return true;
  }

 out:
  getline(ss, rs);
  if (r < 0 && rs.length() == 0)
    rs = cpp_strerror(r);
  mon->reply_command(m, r, rs, get_version());
  return false;
}

static void note_stuck_detail(enum PGMap::StuckPG what,
			      hash_map<pg_t,pg_stat_t>& stuck_pgs,
			      list<pair<health_status_t,string> > *detail)
{
  for (hash_map<pg_t,pg_stat_t>::iterator p = stuck_pgs.begin();
       p != stuck_pgs.end();
       ++p) {
    ostringstream ss;
    utime_t since;
    const char *whatname = 0;
    switch (what) {
    case PGMap::STUCK_INACTIVE:
      since = p->second.last_active;
      whatname = "inactive";
      break;
    case PGMap::STUCK_UNCLEAN:
      since = p->second.last_clean;
      whatname = "unclean";
      break;
    case PGMap::STUCK_STALE:
      since = p->second.last_unstale;
      whatname = "stale";
      break;
    default:
      assert(0);
    }
    ss << "pg " << p->first << " is stuck " << whatname;
    if (since == utime_t()) {
      ss << " since forever";
    }else {
      utime_t dur = ceph_clock_now(g_ceph_context) - since;
      ss << " for " << dur;
    }
    ss << ", current state " << pg_state_string(p->second.state)
       << ", last acting " << p->second.acting;
    detail->push_back(make_pair(HEALTH_WARN, ss.str()));
  }
}

void PGMonitor::get_health(list<pair<health_status_t,string> >& summary,
			   list<pair<health_status_t,string> > *detail) const
{
  map<string,int> note;
  hash_map<int,int>::const_iterator p = pg_map.num_pg_by_state.begin();
  hash_map<int,int>::const_iterator p_end = pg_map.num_pg_by_state.end();
  for (; p != p_end; ++p) {
    if (p->first & PG_STATE_STALE)
      note["stale"] += p->second;
    if (p->first & PG_STATE_DOWN)
      note["down"] += p->second;
    if (p->first & PG_STATE_DEGRADED)
      note["degraded"] += p->second;
    if (p->first & PG_STATE_INCONSISTENT)
      note["inconsistent"] += p->second;
    if (p->first & PG_STATE_PEERING)
      note["peering"] += p->second;
    if (p->first & PG_STATE_REPAIR)
      note["repair"] += p->second;
    if (p->first & PG_STATE_SPLITTING)
      note["splitting"] += p->second;
    if (p->first & PG_STATE_RECOVERING)
      note["recovering"] += p->second;
    if (p->first & PG_STATE_RECOVERY_WAIT)
      note["recovery_wait"] += p->second;
    if (p->first & PG_STATE_INCOMPLETE)
      note["incomplete"] += p->second;
    if (p->first & PG_STATE_BACKFILL_WAIT)
      note["backfill"] += p->second;
    if (p->first & PG_STATE_BACKFILL)
      note["backfilling"] += p->second;
    if (p->first & PG_STATE_BACKFILL_TOOFULL)
      note["backfill_toofull"] += p->second;
  }

  hash_map<pg_t, pg_stat_t> stuck_pgs;
  utime_t now(ceph_clock_now(g_ceph_context));
  utime_t cutoff = now - utime_t(g_conf->mon_pg_stuck_threshold, 0);

  pg_map.get_stuck_stats(PGMap::STUCK_INACTIVE, cutoff, stuck_pgs);
  if (!stuck_pgs.empty()) {
    note["stuck inactive"] = stuck_pgs.size();
    if (detail)
      note_stuck_detail(PGMap::STUCK_INACTIVE, stuck_pgs, detail);
  }
  stuck_pgs.clear();

  pg_map.get_stuck_stats(PGMap::STUCK_UNCLEAN, cutoff, stuck_pgs);
  if (!stuck_pgs.empty()) {
    note["stuck unclean"] = stuck_pgs.size();
    if (detail)
      note_stuck_detail(PGMap::STUCK_UNCLEAN, stuck_pgs, detail);
  }
  stuck_pgs.clear();

  pg_map.get_stuck_stats(PGMap::STUCK_STALE, cutoff, stuck_pgs);
  if (!stuck_pgs.empty()) {
    note["stuck stale"] = stuck_pgs.size();
    if (detail)
      note_stuck_detail(PGMap::STUCK_STALE, stuck_pgs, detail);
  }

  if (!note.empty()) {
    for (map<string,int>::iterator p = note.begin(); p != note.end(); p++) {
      ostringstream ss;
      ss << p->second << " pgs " << p->first;
      summary.push_back(make_pair(HEALTH_WARN, ss.str()));
    }
    if (detail) {
      for (hash_map<pg_t,pg_stat_t>::const_iterator p = pg_map.pg_stat.begin();
	   p != pg_map.pg_stat.end();
	   ++p) {
	if (p->second.state & (PG_STATE_STALE |
			       PG_STATE_DOWN |
			       PG_STATE_DEGRADED |
			       PG_STATE_INCONSISTENT |
			       PG_STATE_PEERING |
			       PG_STATE_REPAIR |
			       PG_STATE_SPLITTING |
			       PG_STATE_RECOVERING |
			       PG_STATE_RECOVERY_WAIT |
			       PG_STATE_INCOMPLETE |
			       PG_STATE_BACKFILL_WAIT |
			       PG_STATE_BACKFILL |
			       PG_STATE_BACKFILL_TOOFULL) &&
	    stuck_pgs.count(p->first) == 0) {
	  ostringstream ss;
	  ss << "pg " << p->first << " is " << pg_state_string(p->second.state);
	  ss << ", acting " << p->second.acting;
	  if (p->second.stats.sum.num_objects_unfound)
	    ss << ", " << p->second.stats.sum.num_objects_unfound << " unfound";
	  if (p->second.state & PG_STATE_INCOMPLETE) {
	    const pg_pool_t *pi = mon->osdmon()->osdmap.get_pg_pool(p->first.pool());
	    if (pi && pi->min_size > 1) {
	      ss << " (reducing pool " << mon->osdmon()->osdmap.get_pool_name(p->first.pool())
		 << " min_size from " << (int)pi->min_size << " may help; search ceph.com/docs for 'incomplete')";
	    }
	  }
	  detail->push_back(make_pair(HEALTH_WARN, ss.str()));
	}
      }
    }
  }

  stringstream rss;
  pg_map.recovery_summary(rss);
  if (!rss.str().empty()) {
    summary.push_back(make_pair(HEALTH_WARN, "recovery " + rss.str()));
    if (detail)
      detail->push_back(make_pair(HEALTH_WARN, "recovery " + rss.str()));
  }
  
  check_full_osd_health(summary, detail, pg_map.full_osds, "full", HEALTH_ERR);
  check_full_osd_health(summary, detail, pg_map.nearfull_osds, "near full", HEALTH_WARN);

  if (pg_map.pg_sum.stats.sum.num_scrub_errors) {
    ostringstream ss;
    ss << pg_map.pg_sum.stats.sum.num_scrub_errors << " scrub errors";
    summary.push_back(make_pair(HEALTH_ERR, ss.str()));
    if (detail) {
      detail->push_back(make_pair(HEALTH_ERR, ss.str()));
    }
  }
}

void PGMonitor::check_full_osd_health(list<pair<health_status_t,string> >& summary,
				      list<pair<health_status_t,string> > *detail,
				      const set<int>& s, const char *desc,
				      health_status_t sev) const
{
  if (!s.empty()) {
    ostringstream ss;
    ss << s.size() << " " << desc << " osd(s)";
    summary.push_back(make_pair(sev, ss.str()));
    if (detail) {
      for (set<int>::const_iterator p = s.begin(); p != s.end(); ++p) {
	ostringstream ss;
	const osd_stat_t& os = pg_map.osd_stat.find(*p)->second;
	int ratio = (int)(((float)os.kb_used) / (float) os.kb * 100.0);
	ss << "osd." << *p << " is " << desc << " at " << ratio << "%";
	detail->push_back(make_pair(sev, ss.str()));
      }
    }
  }
}

int PGMonitor::dump_stuck_pg_stats(ostream& ss,
				   bufferlist& rdata,
				   vector<const char*>& args) const
{
  string format = "plain";
  string val;
  int threshold = g_conf->mon_pg_stuck_threshold;
  int seconds;
  ostringstream err;

  if (args.size() < 2) {
    ss << "Must specify inactive or unclean or stale.";
    return -EINVAL;
  }

  PGMap::StuckPG stuck_type = PGMap::STUCK_NONE;
  string type = args[1];
  if (type == "inactive")
    stuck_type = PGMap::STUCK_INACTIVE;
  if (type == "unclean")
    stuck_type = PGMap::STUCK_UNCLEAN;
  if (type == "stale")
    stuck_type = PGMap::STUCK_STALE;
  if (stuck_type == PGMap::STUCK_NONE) {
    ss << "Invalid stuck type '" << type
       << "'. Valid types are: inactive, unclean, or stale";
    return -EINVAL;
  }

  for (std::vector<const char*>::iterator i = args.begin() + 2;
       i != args.end(); ) {
    if (ceph_argparse_double_dash(args, i)) {
      break;
    } else if (ceph_argparse_witharg(args, i, &val,
				     "-f", "--format", (char*)NULL)) {
      if (val != "json" && val != "plain") {
	ss << "format must be json or plain";
	return -EINVAL;
      }
      format = val;
    } else if (ceph_argparse_withint(args, i, &seconds, &err,
				     "-t", "--threshold", (char*)NULL)) {
      if (!err.str().empty()) {
	ss << err.str();
	return -EINVAL;
      }
      threshold = seconds;
    } else if (ceph_argparse_flag(args, i, "-h", "--help", (char*)NULL)) {
      stringstream ds;
      ds << "Usage: ceph pg dump_stuck inactive|unclean|stale [options]" << std::endl
	 << std::endl
	 << "Get stats for pgs that have not been active, clean, or refreshed in some number of seconds." << std::endl
	 << std::endl
	 << "Options: " << std::endl
	 << "  -h, --help                   display usage info" << std::endl
	 << "  -f, --format [plain|json]    output format (default: plain)" << std::endl
	 << "  -t, --threshold [seconds]    how many seconds 'stuck' is (default: 300)" << std::endl;
      rdata.append(ds);
      return 0;
    } else {
      ss << "invalid argument '" << *i << "'";
      return -EINVAL;
    }
  }

  utime_t now(ceph_clock_now(g_ceph_context));
  utime_t cutoff = now - utime_t(threshold, 0);

  stringstream ds;
  if (format == "json") {
    JSONFormatter jsf(true);
    pg_map.dump_stuck(&jsf, stuck_type, cutoff);
    jsf.flush(ds);
  } else {
    pg_map.dump_stuck_plain(ds, stuck_type, cutoff);
  }
  rdata.append(ds);
  ss << "ok";
  return 0;
}

void PGMonitor::check_sub(Subscription *sub)
{
  if (sub->type == "osd_pg_creates") {
    send_pg_creates(sub->session->inst.name.num(),
		    sub->session->con);
  }
}<|MERGE_RESOLUTION|>--- conflicted
+++ resolved
@@ -164,12 +164,7 @@
   }
 
   // walk through incrementals
-<<<<<<< HEAD
-  while (paxosv > pg_map.version) {
-=======
-  utime_t now(ceph_clock_now(g_ceph_context));
   while (version > pg_map.version) {
->>>>>>> 04dac7ee
     bufferlist bl;
     int err = get_version(pg_map.version+1, bl);
     assert(err == 0);
